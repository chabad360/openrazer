/*
 * This program is free software; you can redistribute it and/or modify
 * it under the terms of the GNU General Public License as published by
 * the Free Software Foundation; either version 2 of the License, or
 * (at your option) any later version.
 *
 * This program is distributed in the hope that it will be useful,
 * but WITHOUT ANY WARRANTY; without even the implied warranty of
 * MERCHANTABILITY or FITNESS FOR A PARTICULAR PURPOSE.  See the
 * GNU General Public License for more details.
 *
 * You should have received a copy of the GNU General Public License
 * along with this program; if not, write to the Free Software
 * Foundation, Inc., 51 Franklin Street, Fifth Floor, Boston, MA 02110-1301, USA
 *
 * Should you need to contact me, the author, you can do so by
 * e-mail - mail your message to Terry Cain <terry@terrys-home.co.uk>
 */


#include <linux/kernel.h>
#include <linux/slab.h>
#include <linux/module.h>
#include <linux/init.h>
#include <linux/usb/input.h>
#include <linux/hid.h>

#include "razermouse_driver.h"
#include "razercommon.h"
#include "razerchromacommon.h"

/*
 * Version Information
 */
#define DRIVER_VERSION "1.0"
#define DRIVER_AUTHOR "Terry Cain <terry@terrys-home.co.uk>"
#define DRIVER_DESC "Razer Mouse Device Driver"
#define DRIVER_LICENSE "GPL v2"

MODULE_AUTHOR(DRIVER_AUTHOR);
MODULE_DESCRIPTION(DRIVER_DESC);
MODULE_LICENSE(DRIVER_LICENSE);


/**
 * Send report to the mouse
 */
int razer_get_report(struct usb_device *usb_dev, struct razer_report *request_report, struct razer_report *response_report) {
    return razer_get_usb_response(usb_dev, 0x00, request_report, 0x00, response_report, RAZER_MOUSE_WAIT_MIN_US, RAZER_MOUSE_WAIT_MAX_US);
}

/**
 * Function to send to device, get response, and actually check the response
 */
struct razer_report razer_send_payload(struct usb_device *usb_dev, struct razer_report *request_report)
{
    int retval = -1;
    struct razer_report response_report;
    
    request_report->crc = razer_calculate_crc(request_report);

    retval = razer_get_report(usb_dev, request_report, &response_report);

    if(retval == 0)
    {
        // Check the packet number, class and command are the same
        if(response_report.remaining_packets != request_report->remaining_packets ||
           response_report.command_class != request_report->command_class ||
           response_report.command_id.id != request_report->command_id.id)
        {
            print_erroneous_report(&response_report, "razermouse", "Response doesnt match request");
//        } else if (response_report.status == RAZER_CMD_BUSY) {
//            print_erroneous_report(&response_report, "razermouse", "Device is busy");
        } else if (response_report.status == RAZER_CMD_FAILURE) {
            print_erroneous_report(&response_report, "razermouse", "Command failed");
        } else if (response_report.status == RAZER_CMD_NOT_SUPPORTED) {
            print_erroneous_report(&response_report, "razermouse", "Command not supported");
        } else if (response_report.status == RAZER_CMD_TIMEOUT) {
            print_erroneous_report(&response_report, "razermouse", "Command timed out");
        } 
    } else
    {
      print_erroneous_report(&response_report, "razermouse", "Invalid Report Length");
    }
    
    return response_report;
}


/*
 * New functions
 */


/**
 * Read device file "version"
 *
 * Returns a string
 */
static ssize_t razer_attr_read_version(struct device *dev, struct device_attribute *attr, char *buf)
{
    return sprintf(buf, "%s\n", VERSION);
}

/**
 * Read device file "device_type"
 *
 * Returns friendly string of device type
 */
static ssize_t razer_attr_read_device_type(struct device *dev, struct device_attribute *attr, char *buf)
{
    struct usb_interface *intf = to_usb_interface(dev->parent);
    struct usb_device *usb_dev = interface_to_usbdev(intf);
    
    char *device_type;

    switch (usb_dev->descriptor.idProduct)
    {
        case USB_DEVICE_ID_RAZER_MAMBA_WIRED:
            device_type = "Razer Mamba (Wired)\n";
            break;
        
        case USB_DEVICE_ID_RAZER_MAMBA_WIRELESS:
            device_type = "Razer Mamba (Wireless)\n";
            break;
        
        case USB_DEVICE_ID_RAZER_MAMBA_TE_WIRED:
            device_type = "Razer Mamba Tournament Edition\n";
            break;

        case USB_DEVICE_ID_RAZER_ABYSSUS:
            device_type = "Razer Abyssus 2014\n";
            break;
        
        case USB_DEVICE_ID_RAZER_IMPERATOR:
            device_type = "Razer Imperator 2012\n";
            break;
            
        case USB_DEVICE_ID_RAZER_OUROBOROS:
            device_type = "Razer Ouroboros\n";
            break;
        
        case USB_DEVICE_ID_RAZER_OROCHI_CHROMA:
            device_type = "Razer Orochi (Wired)\n";
            break;
            
        case USB_DEVICE_ID_RAZER_DEATHADDER_CHROMA:
            device_type = "Razer DeathAdder Chroma\n";
            break;
            
        case USB_DEVICE_ID_RAZER_NAGA_HEX:
            device_type = "Razer Naga Hex\n";
            break;
            
        case USB_DEVICE_ID_RAZER_TAIPAN:
            device_type = "Razer Taipan\n";
            break;
        
        case USB_DEVICE_ID_RAZER_NAGA_HEX_V2:
            device_type = "Razer Naga Hex V2\n";
            break;
        
        case USB_DEVICE_ID_RAZER_DEATHADDER_ELITE:
            device_type = "Razer DeathAdder Elite\n";
            break;

        case USB_DEVICE_ID_RAZER_DIAMONDBACK_CHROMA:
            device_type = "Razer Diamondback Chroma\n";
            break;

        default:
            device_type = "Unknown Device\n";
    }

    return sprintf(buf, device_type);
}

/**
 * Read device file "get_firmware_version"
 *
 * Returns a string
 */
static ssize_t razer_attr_read_get_firmware_version(struct device *dev, struct device_attribute *attr, char *buf)
{
    struct usb_interface *intf = to_usb_interface(dev->parent);
    struct usb_device *usb_dev = interface_to_usbdev(intf);
    struct razer_report report = razer_chroma_standard_get_firmware_version();
    struct razer_report response_report;
    
    switch(usb_dev->descriptor.idProduct) {
        case USB_DEVICE_ID_RAZER_NAGA_HEX_V2:
        case USB_DEVICE_ID_RAZER_DEATHADDER_ELITE:
            report.transaction_id.id = 0x3f;
            break;
    }

    response_report = razer_send_payload(usb_dev, &report);
    
    return sprintf(buf, "v%d.%d\n", response_report.arguments[0], response_report.arguments[1]);
}

/**
 * Write device file "test"
 *
 * Writes the colour segments on the mouse.
 */
static ssize_t razer_attr_write_test(struct device *dev, struct device_attribute *attr, const char *buf, size_t count)
{
    return count;
}

/**
 * Write device file "mode_none"
 *
 * No effect is activated whenever this file is written to
 */
static ssize_t razer_attr_write_mode_none(struct device *dev, struct device_attribute *attr, const char *buf, size_t count)
{
    struct usb_interface *intf = to_usb_interface(dev->parent);
    struct usb_device *usb_dev = interface_to_usbdev(intf);
    struct razer_report report;
    
    switch (usb_dev->descriptor.idProduct)
    {
        case USB_DEVICE_ID_RAZER_NAGA_HEX_V2:
            report = razer_chroma_mouse_extended_matrix_effect_none(VARSTORE, BACKLIGHT_LED);
            report.transaction_id.id = 0x3f;
            break;
        
        default:
            report = razer_chroma_standard_matrix_effect_none(VARSTORE, BACKLIGHT_LED);
            break;
    }
    
    razer_send_payload(usb_dev, &report);
    return count;
}

/**
 * Write device file "mode_custom"
 *
 * Sets the mouse to custom mode whenever the file is written to
 */
static ssize_t razer_attr_write_mode_custom(struct device *dev, struct device_attribute *attr, const char *buf, size_t count)
{
    struct usb_interface *intf = to_usb_interface(dev->parent);
    struct usb_device *usb_dev = interface_to_usbdev(intf);
    struct razer_report report = razer_chroma_standard_matrix_effect_custom_frame(NOSTORE);
    
    switch (usb_dev->descriptor.idProduct) {
		case USB_DEVICE_ID_RAZER_NAGA_HEX_V2:
			report = razer_chroma_standard_matrix_effect_custom_frame(NOSTORE);
			report.transaction_id.id = 0x3f;
			break;

		case USB_DEVICE_ID_RAZER_DEATHADDER_ELITE:
			report = razer_chroma_extended_matrix_effect_custom_frame();
			report.transaction_id.id = 0x3f;
			break;

		case USB_DEVICE_ID_RAZER_MAMBA_WIRELESS:
			report = razer_chroma_standard_matrix_effect_custom_frame(NOSTORE);
			report.transaction_id.id = 0x80;
			break;
	}
    
    razer_send_payload(usb_dev, &report);
    
    return count;
}

/**
 * Write device file "mode_static"
 *
 * Set the mouse to static mode when 3 RGB bytes are written
 */
static ssize_t razer_attr_write_mode_static(struct device *dev, struct device_attribute *attr, const char *buf, size_t count)
{
    struct usb_interface *intf = to_usb_interface(dev->parent);
    struct usb_device *usb_dev = interface_to_usbdev(intf);
    struct razer_report report;

    if(count == 3)
    {
        switch (usb_dev->descriptor.idProduct)
        {
            case USB_DEVICE_ID_RAZER_NAGA_HEX_V2:
                report = razer_chroma_mouse_extended_matrix_effect_static(VARSTORE, BACKLIGHT_LED, (struct razer_rgb*)&buf[0]);
                report.transaction_id.id = 0x3f;
                break;
            
            default:
                report = razer_chroma_standard_matrix_effect_static(VARSTORE, BACKLIGHT_LED, (struct razer_rgb*)&buf[0]);
                break;
        }
        
        razer_send_payload(usb_dev, &report);
    } else {
        printk(KERN_WARNING "razermouse: Static mode only accepts RGB (3byte)");
    }

    return count;
}

/**
 * Write device file "mode_wave"
 *
 * When 1 is written (as a character, 0x31) the wave effect is displayed moving up the mouse
 * if 2 is written (0x32) then the wave effect goes down
 */
static ssize_t razer_attr_write_mode_wave(struct device *dev, struct device_attribute *attr, const char *buf, size_t count)
{
    struct usb_interface *intf = to_usb_interface(dev->parent);
    struct usb_device *usb_dev = interface_to_usbdev(intf);
    unsigned char direction = (unsigned char)simple_strtoul(buf, NULL, 10);
    struct razer_report report = razer_chroma_standard_matrix_effect_wave(VARSTORE, BACKLIGHT_LED, direction);

    razer_send_payload(usb_dev, &report);
    return count;
}

/**
 * Write device file "mode_spectrum"
 *
 * Spectrum effect mode is activated whenever the file is written to
 */
static ssize_t razer_attr_write_mode_spectrum(struct device *dev, struct device_attribute *attr, const char *buf, size_t count)
{
    struct usb_interface *intf = to_usb_interface(dev->parent);
    struct usb_device *usb_dev = interface_to_usbdev(intf);
    struct razer_report report;
    
    switch (usb_dev->descriptor.idProduct)
    {
        case USB_DEVICE_ID_RAZER_NAGA_HEX_V2:
            report = razer_chroma_mouse_extended_matrix_effect_spectrum(VARSTORE, BACKLIGHT_LED);
            report.transaction_id.id = 0x3f;
            break;
        
        default:
            report = razer_chroma_standard_matrix_effect_spectrum(VARSTORE, BACKLIGHT_LED);
            break;
    }
    
    razer_send_payload(usb_dev, &report);
    
    return count;
}

/**
 * Write device file "mode_reactive"
 *
 * Sets reactive mode when this file is written to. A speed byte and 3 RGB bytes should be written
 */
static ssize_t razer_attr_write_mode_reactive(struct device *dev, struct device_attribute *attr, const char *buf, size_t count)
{
    struct usb_interface *intf = to_usb_interface(dev->parent);
    struct usb_device *usb_dev = interface_to_usbdev(intf);
    struct razer_report report;
    
    if(count == 4)
    {
        unsigned char speed = (unsigned char)buf[0];
        
        switch (usb_dev->descriptor.idProduct)
        {
            case USB_DEVICE_ID_RAZER_NAGA_HEX_V2:
                report = razer_chroma_mouse_extended_matrix_effect_reactive(VARSTORE, BACKLIGHT_LED, speed, (struct razer_rgb*)&buf[1]);
                report.transaction_id.id = 0x3f;
                break;
        
            default:
                report = razer_chroma_standard_matrix_effect_reactive(VARSTORE, BACKLIGHT_LED, speed, (struct razer_rgb*)&buf[1]);
                break;
        }
        
        razer_send_payload(usb_dev, &report);
        
    } else {
        printk(KERN_WARNING "razermouse: Reactive only accepts Speed, RGB (4byte)");
    }
    return count;
}

/**
 * Write device file "mode_breath"
 *
 * Sets breathing mode by writing 1, 3 or 6 bytes
 */
static ssize_t razer_attr_write_mode_breath(struct device *dev, struct device_attribute *attr, const char *buf, size_t count)
{
    struct usb_interface *intf = to_usb_interface(dev->parent);
    struct usb_device *usb_dev = interface_to_usbdev(intf);
    struct razer_report report;

    switch (usb_dev->descriptor.idProduct) // TODO refactor to have 2 methods to split out the breathing crap
    {
        case USB_DEVICE_ID_RAZER_NAGA_HEX_V2:
            switch(count)
            {
                case 3: // Single colour mode
                    report = razer_chroma_mouse_extended_matrix_effect_breathing_single(VARSTORE, BACKLIGHT_LED, (struct razer_rgb*)&buf[0]);
                    break;
                
                case 6: // Dual colour mode
                    report = razer_chroma_mouse_extended_matrix_effect_breathing_dual(VARSTORE, BACKLIGHT_LED, (struct razer_rgb*)&buf[0], (struct razer_rgb*)&buf[3]);
                    break;
                
                default: // "Random" colour mode
                    report = razer_chroma_mouse_extended_matrix_effect_breathing_random(VARSTORE, BACKLIGHT_LED);
                    break;
            }

            report.transaction_id.id = 0x3f;
            break;
    
        default:
            switch(count)
            {
                case 3: // Single colour mode
                    report = razer_chroma_standard_matrix_effect_breathing_single(VARSTORE, BACKLIGHT_LED, (struct razer_rgb*)&buf[0]);
                    break;
                
                case 6: // Dual colour mode
                    report = razer_chroma_standard_matrix_effect_breathing_dual(VARSTORE, BACKLIGHT_LED, (struct razer_rgb*)&buf[0], (struct razer_rgb*)&buf[3]);
                    break;
                
                default: // "Random" colour mode
                    report = razer_chroma_standard_matrix_effect_breathing_random(VARSTORE, BACKLIGHT_LED);
                    break;
            }
            break;
    }
    
    razer_send_payload(usb_dev, &report);
    
    return count;
}

/**
 * Read device file "get_serial"
 *
 * Returns a string
 */
static ssize_t razer_attr_read_get_serial(struct device *dev, struct device_attribute *attr, char *buf)
{
    struct usb_interface *intf = to_usb_interface(dev->parent);
    struct usb_device *usb_dev = interface_to_usbdev(intf);
    char serial_string[23];
    struct razer_report report = razer_chroma_standard_get_serial();
    struct razer_report response_report;
    
    switch(usb_dev->descriptor.idProduct) {
        case USB_DEVICE_ID_RAZER_NAGA_HEX_V2:
        case USB_DEVICE_ID_RAZER_DEATHADDER_ELITE:
            report.transaction_id.id = 0x3f;
            break;
    }
    
    response_report = razer_send_payload(usb_dev, &report);
    strncpy(&serial_string[0], &response_report.arguments[0], 22);
    serial_string[22] = '\0';

    return sprintf(buf, "%s\n", &serial_string[0]);
}

/**
 * Read device file "get_battery"
 *
 * Returns an integer which needs to be scaled from 0-255 -> 0-100
 */
static ssize_t razer_attr_read_get_battery(struct device *dev, struct device_attribute *attr, char *buf)
{
    struct usb_interface *intf = to_usb_interface(dev->parent);
    struct usb_device *usb_dev = interface_to_usbdev(intf);
    struct razer_report report = razer_chroma_misc_get_battery_level();
    struct razer_report response_report = razer_send_payload(usb_dev, &report);

    return sprintf(buf, "%d\n", response_report.arguments[1]);
}

/**
 * Read device file "is_charging"
 *
 * Returns 0 when not charging, 1 when charging
 */
static ssize_t razer_attr_read_is_charging(struct device *dev, struct device_attribute *attr, char *buf)
{
    struct usb_interface *intf = to_usb_interface(dev->parent);
    struct usb_device *usb_dev = interface_to_usbdev(intf);
    struct razer_report report = razer_chroma_misc_get_charging_status();
    struct razer_report response_report = razer_send_payload(usb_dev, &report);

    return sprintf(buf, "%d\n", response_report.arguments[1]);
}

/**
 * Write device file "set_charging_effect"
 *
 * Sets charging effect.
 */
static ssize_t razer_attr_write_set_charging_effect(struct device *dev, struct device_attribute *attr, const char *buf, size_t count)
{
    struct usb_interface *intf = to_usb_interface(dev->parent);
    struct usb_device *usb_dev = interface_to_usbdev(intf);
    struct razer_report report;

    if(count == 1)
    {
        report = razer_chroma_misc_set_dock_charge_type(buf[0]);
        razer_send_payload(usb_dev, &report);
    } else
    {
        printk(KERN_WARNING "razermouse: Incorrect number of bytes for setting the charging effect\n");
    }
    return count;
}

/**
 * Write device file "set_charging_colour"
 *
 * Sets charging colour using 3 RGB bytes
 */
static ssize_t razer_attr_write_set_charging_colour(struct device *dev, struct device_attribute *attr, const char *buf, size_t count)
{
    struct usb_interface *intf = to_usb_interface(dev->parent);
    struct usb_device *usb_dev = interface_to_usbdev(intf);
    
    // First enable static charging effect
    struct razer_report report = razer_chroma_misc_set_dock_charge_type(0x01);
    razer_send_payload(usb_dev, &report);
    

    if(count == 3)
    {
        report = razer_chroma_standard_set_led_rgb(NOSTORE, BATTERY_LED, (struct razer_rgb*)&buf[0]);
        razer_send_payload(usb_dev, &report);
    } else {
        printk(KERN_WARNING "razermouse: Charging colour mode only accepts RGB (3byte)");
    }

    return count;
}

/**
 * Read device file "poll_rate"
 *
 * Returns a string
 */
static ssize_t razer_attr_read_poll_rate(struct device *dev, struct device_attribute *attr, char *buf)
{
    struct usb_interface *intf = to_usb_interface(dev->parent);
    struct usb_device *usb_dev = interface_to_usbdev(intf);
    struct razer_report report = razer_chroma_misc_get_polling_rate();
    struct razer_report response_report;
    unsigned short polling_rate = 0;
    
    switch(usb_dev->descriptor.idProduct) {
        case USB_DEVICE_ID_RAZER_NAGA_HEX_V2:
        case USB_DEVICE_ID_RAZER_DEATHADDER_ELITE:
            report.transaction_id.id = 0x3f;
            break;
    }
    
    response_report = razer_send_payload(usb_dev, &report);

    switch(response_report.arguments[0])
    {
        case 0x01:
            polling_rate = 1000;
            break;
        case  0x02:
            polling_rate = 500;
            break;
        case  0x08:
            polling_rate = 125;
            break;
    }

    return sprintf(buf, "%d\n", polling_rate);
}

/**
 * Write device file "poll_rate"
 *
 * Sets the poll rate
 */
static ssize_t razer_attr_write_poll_rate(struct device *dev, struct device_attribute *attr, const char *buf, size_t count)
{
    struct usb_interface *intf = to_usb_interface(dev->parent);
    struct usb_device *usb_dev = interface_to_usbdev(intf);
    unsigned short polling_rate = (unsigned short)simple_strtoul(buf, NULL, 10);
    struct razer_report report = razer_chroma_misc_set_polling_rate(polling_rate);
    
    switch(usb_dev->descriptor.idProduct) {
        case USB_DEVICE_ID_RAZER_NAGA_HEX_V2:
        case USB_DEVICE_ID_RAZER_DEATHADDER_ELITE:
        case USB_DEVICE_ID_RAZER_MAMBA_WIRED:
        case USB_DEVICE_ID_RAZER_MAMBA_WIRELESS:
            report.transaction_id.id = 0x3f;
            break;
    }
    
    razer_send_payload(usb_dev, &report);
    
    return count;
}

/**
 * Write device file "set_wireless_brightness"
 *
 * Sets the brightness to the ASCII number written to this file.
 */

static ssize_t razer_attr_write_set_brightness(struct device *dev, struct device_attribute *attr, const char *buf, size_t count)
{
    struct usb_interface *intf = to_usb_interface(dev->parent);
    struct usb_device *usb_dev = interface_to_usbdev(intf);
    unsigned char brightness = (unsigned char)simple_strtoul(buf, NULL, 10);
    struct razer_report report;

    switch(usb_dev->descriptor.idProduct)
    {
        case USB_DEVICE_ID_RAZER_MAMBA_WIRELESS:
            report = razer_chroma_misc_set_dock_brightness(brightness);
            break;
        
        case USB_DEVICE_ID_RAZER_OROCHI_CHROMA:
            // Orochi sets brightness of scroll wheel apparently
            report = razer_chroma_standard_set_led_brightness(VARSTORE, SCROLL_WHEEL_LED, brightness);
            break;
        
        case USB_DEVICE_ID_RAZER_NAGA_HEX_V2:
            report = razer_chroma_standard_set_led_brightness(VARSTORE, BACKLIGHT_LED, brightness);
            report.transaction_id.id = 0x3f;
            break;
        
        default:
            report = razer_chroma_standard_set_led_brightness(VARSTORE, BACKLIGHT_LED, brightness);
            break;
    }
    razer_send_payload(usb_dev, &report);
    
    return count;
}

/**
 * Read device file "macro_mode"
 *
 * Returns a string
 */
static ssize_t razer_attr_read_set_brightness(struct device *dev, struct device_attribute *attr, char *buf)
{
    struct usb_interface *intf = to_usb_interface(dev->parent);
    struct usb_device *usb_dev = interface_to_usbdev(intf);
    struct razer_report report;
    struct razer_report response;
    unsigned char brightness_index = 0x02;

    switch(usb_dev->descriptor.idProduct)
    {
        case USB_DEVICE_ID_RAZER_MAMBA_WIRELESS:
            report = razer_chroma_misc_get_dock_brightness();
            brightness_index = 0x00;
            break;
        
        case USB_DEVICE_ID_RAZER_OROCHI_CHROMA:
            // Orochi sets brightness of scroll wheel apparently
            report = razer_chroma_standard_get_led_brightness(VARSTORE, SCROLL_WHEEL_LED);
            break;
        
        case USB_DEVICE_ID_RAZER_NAGA_HEX_V2:
            // Orochi sets brightness of scroll wheel apparently
            report = razer_chroma_standard_get_led_brightness(VARSTORE, BACKLIGHT_LED);
            report.transaction_id.id = 0x3f;
            break;
        
        default:
            report = razer_chroma_standard_get_led_brightness(VARSTORE, BACKLIGHT_LED);
            break;
    }
    response = razer_send_payload(usb_dev, &report);
    
    // Brightness is at arg[0] for dock and arg[1] for led_brightness
    return sprintf(buf, "%d\n", response.arguments[brightness_index]);
}

/**
 * Write device file "set_mouse_dpi"
 *
 * Sets the mouse DPI to the unsigned short integer written to this file.
 */
static ssize_t razer_attr_write_mouse_dpi(struct device *dev, struct device_attribute *attr, const char *buf, size_t count)
{
    struct usb_interface *intf = to_usb_interface(dev->parent);
    struct usb_device *usb_dev = interface_to_usbdev(intf);
    struct razer_report report;
    unsigned short dpi_x;
    unsigned short dpi_y;
    unsigned char dpi_x_byte;
	unsigned char dpi_y_byte;
    unsigned char varstore;
    
            
    // So far I think imperator uses varstore
    switch(usb_dev->descriptor.idProduct)
    {
		// Damn naga hex only uses 1 byte per x, y dpi
		case USB_DEVICE_ID_RAZER_NAGA_HEX:
			if(count == 1) {
				dpi_x_byte = buf[0];
				dpi_y_byte = buf[0];
			} else if (count == 2) {
				dpi_x_byte = buf[0];
				dpi_y_byte = buf[1];
			} else {
				printk(KERN_WARNING "razermouse: DPI requires 1 byte or 2 bytes\n");
				return count;
			}
			
			report = razer_chroma_misc_set_dpi_xy_byte(dpi_x_byte, dpi_y_byte);
			razer_send_payload(usb_dev, &report);
			return count;
			
			break;
		
        case USB_DEVICE_ID_RAZER_IMPERATOR:
            varstore = VARSTORE;
            break;
        default:
            varstore = NOSTORE;
            break;
    }
    
    
    if(count != 2 && count != 4)
    {
        printk(KERN_WARNING "razermouse: DPI requires 2 bytes or 4 bytes\n");
    } else {

        if(count == 2)
        {
            dpi_x = (buf[0] << 8) | (buf[1] & 0xFF); // TODO make convenience function
            report = razer_chroma_misc_set_dpi_xy(varstore, dpi_x, dpi_x);

        } else if(count == 4)
        {
            dpi_x = (buf[0] << 8) | (buf[1] & 0xFF); // Apparently the char buffer is rubbish, as buf[1] somehow can equal FFFFFF80????
            dpi_y = (buf[2] << 8) | (buf[3] & 0xFF);

            report = razer_chroma_misc_set_dpi_xy(varstore, dpi_x, dpi_y);
        } 

        switch(usb_dev->descriptor.idProduct) { // New devices set the device ID properly
            case USB_DEVICE_ID_RAZER_NAGA_HEX_V2:
            case USB_DEVICE_ID_RAZER_DEATHADDER_ELITE:
                report.transaction_id.id = 0x3f;
                break;
        }
        
        razer_send_payload(usb_dev, &report);
    }

    return count;
}

/**
 * Read device file "dpi"
 *
 * Gets the mouse DPI to the unsigned short integer written to this file.
 */
static ssize_t razer_attr_read_mouse_dpi(struct device *dev, struct device_attribute *attr, char *buf)
{
    struct usb_interface *intf = to_usb_interface(dev->parent);
    struct usb_device *usb_dev = interface_to_usbdev(intf);
    struct razer_report report;
    struct razer_report response;
    unsigned short dpi_x;
    unsigned short dpi_y;    
            
    // So far I think imperator uses varstore
    switch(usb_dev->descriptor.idProduct)
    {
		case USB_DEVICE_ID_RAZER_NAGA_HEX:
		    report = razer_chroma_misc_get_dpi_xy_byte();
            break;
		
        case USB_DEVICE_ID_RAZER_IMPERATOR:
            report = razer_chroma_misc_get_dpi_xy(VARSTORE);
            break;

        case USB_DEVICE_ID_RAZER_NAGA_HEX_V2:
        case USB_DEVICE_ID_RAZER_DEATHADDER_ELITE:
            report = razer_chroma_misc_get_dpi_xy(NOSTORE);
            report.transaction_id.id = 0x3f;

        default:
            report = razer_chroma_misc_get_dpi_xy(NOSTORE);
            break;
    }

    response = razer_send_payload(usb_dev, &report);
    
    // Byte, Byte for DPI not Short, Short
    if (usb_dev->descriptor.idProduct == USB_DEVICE_ID_RAZER_NAGA_HEX) { // NagaHex is crap uses only byte for dpi
		dpi_x = response.arguments[0];
		dpi_y = response.arguments[1];
	} else {
        dpi_x = (response.arguments[1] << 8) | (response.arguments[2] & 0xFF); // Apparently the char buffer is rubbish, as buf[1] somehow can equal FFFFFF80????
        dpi_y = (response.arguments[3] << 8) | (response.arguments[4] & 0xFF);
	}

    return sprintf(buf, "%u:%u\n", dpi_x, dpi_y);
}

/**
 * Write device file "set_idle_time"
 *
 * Sets the idle time to the ASCII number written to this file.
 */
static ssize_t razer_attr_write_set_idle_time(struct device *dev, struct device_attribute *attr, const char *buf, size_t count)
{
    struct usb_interface *intf = to_usb_interface(dev->parent);
    struct usb_device *usb_dev = interface_to_usbdev(intf);
    unsigned short idle_time = (unsigned short)simple_strtoul(buf, NULL, 10);
    struct razer_report report = razer_chroma_misc_set_idle_time(idle_time);

    razer_send_payload(usb_dev, &report);
    return count;
}

/**
 * Write device file "set_low_battery_threshold"
 *
 * Sets the low battery blink threshold to the ASCII number written to this file.
 */
static ssize_t razer_attr_write_set_low_battery_threshold(struct device *dev, struct device_attribute *attr, const char *buf, size_t count)
{
    struct usb_interface *intf = to_usb_interface(dev->parent);
    struct usb_device *usb_dev = interface_to_usbdev(intf);
    unsigned char threshold = (unsigned char)simple_strtoul(buf, NULL, 10);
    struct razer_report report = razer_chroma_misc_set_low_battery_threshold(threshold);
    
    razer_send_payload(usb_dev, &report);
    return count;
}

/**
 * Write device file "set_key_row"
 *
 * Writes the colour segments on the mouse.
 */
static ssize_t razer_attr_write_set_key_row(struct device *dev, struct device_attribute *attr, const char *buf, size_t count)
{
    struct usb_interface *intf = to_usb_interface(dev->parent);
    struct usb_device *usb_dev = interface_to_usbdev(intf);
    
    struct razer_report report;
    size_t offset = 0;
    unsigned char row_id;
    unsigned char start_col;
    unsigned char stop_col;
    unsigned char row_length;
    
    //printk(KERN_ALERT "razermouse: Total count: %d\n", (unsigned char)count);
  
    while(offset < count)
    {
        if(offset + 3 > count)
        {
            printk(KERN_ALERT "razermouse: Wrong Amount of data provided: Should be ROW_ID, START_COL, STOP_COL, N_RGB\n");
            break;
        }
        
        row_id = buf[offset++];
        start_col = buf[offset++];
        stop_col = buf[offset++];
        row_length = ((stop_col+1) - start_col) * 3;
        
        // printk(KERN_ALERT "razermouse: Row ID: %d, Start: %d, Stop: %d, row length: %d\n", row_id, start_col, stop_col, row_length);
        
        // Mouse only has 1 row, row0 (pseudo row as the command actaully doesnt take rows)
        if(row_id != 0)
        {
            printk(KERN_ALERT "razermouse: Row ID must be 0\n");
            break;
        }
        
        if(start_col > stop_col)
        {
            printk(KERN_ALERT "razermouse: Start column is greater than end column\n");
            break;
        }
        
        if(offset + row_length > count)
        {
            printk(KERN_ALERT "razermouse: Not enough RGB to fill row\n");
            break;
        }
        
        // Offset now at beginning of RGB data
        switch(usb_dev->descriptor.idProduct)
		{
			case USB_DEVICE_ID_RAZER_NAGA_HEX_V2:
				report = razer_chroma_standard_matrix_set_custom_frame(row_id, start_col, stop_col, (unsigned char*)&buf[offset]);
				report.transaction_id.id = 0x3f;
				break;

			case USB_DEVICE_ID_RAZER_DEATHADDER_ELITE:
				report = razer_chroma_extended_matrix_set_custom_frame(row_id, start_col, stop_col, (unsigned char*)&buf[offset]);
				report.transaction_id.id = 0x3f;
				break;

			case USB_DEVICE_ID_RAZER_MAMBA_WIRED:
			case USB_DEVICE_ID_RAZER_MAMBA_WIRELESS:
				report = razer_chroma_misc_one_row_set_custom_frame(start_col, stop_col, (unsigned char*)&buf[offset]);
				report.transaction_id.id = 0x80;
				break;
			
			case USB_DEVICE_ID_RAZER_MAMBA_TE_WIRED:
			case USB_DEVICE_ID_RAZER_DIAMONDBACK_CHROMA:
				report = razer_chroma_misc_one_row_set_custom_frame(start_col, stop_col, (unsigned char*)&buf[offset]);
				break;
		}
        razer_send_payload(usb_dev, &report);
        
        // *3 as its 3 bytes per col (RGB)
        offset += row_length;
    }


    return count;
}

/**
 * Write device file "device_mode"
 */
static ssize_t razer_attr_write_device_mode(struct device *dev, struct device_attribute *attr, const char *buf, size_t count)
{
    struct usb_interface *intf = to_usb_interface(dev->parent);
    struct usb_device *usb_dev = interface_to_usbdev(intf);
    struct razer_report report;
    
    if(count == 2)
    {
        report = razer_chroma_standard_set_device_mode(buf[0], buf[1]);
        
        switch(usb_dev->descriptor.idProduct) {
            case USB_DEVICE_ID_RAZER_NAGA_HEX_V2:
            case USB_DEVICE_ID_RAZER_DEATHADDER_ELITE:
                report.transaction_id.id = 0x3f;
                break;
        }
        
        razer_send_payload(usb_dev, &report);
    } else {
        printk(KERN_WARNING "razerkbd: Device mode only takes 2 bytes.");
    }

    return count;
}

/**
 * Read device file "device_mode"
 *
 * Returns a string
 */
static ssize_t razer_attr_read_device_mode(struct device *dev, struct device_attribute *attr, char *buf)
{
    struct usb_interface *intf = to_usb_interface(dev->parent);
    struct usb_device *usb_dev = interface_to_usbdev(intf);
    struct razer_report report = razer_chroma_standard_get_device_mode();
    struct razer_report response;
    
    switch(usb_dev->descriptor.idProduct) {
        case USB_DEVICE_ID_RAZER_NAGA_HEX_V2:
        case USB_DEVICE_ID_RAZER_DEATHADDER_ELITE:
            report.transaction_id.id = 0x3f;
            break;
    }
    
    response = razer_send_payload(usb_dev, &report);
    
    return sprintf(buf, "%d:%d\n", response.arguments[0], response.arguments[1]);
}

/**
 * Read device file "scroll_led_brightness"
 */
static ssize_t razer_attr_read_scroll_led_brightness(struct device *dev, struct device_attribute *attr, char *buf)
{
    struct usb_interface *intf = to_usb_interface(dev->parent);
    struct usb_device *usb_dev = interface_to_usbdev(intf);
    struct razer_report report = razer_chroma_standard_get_led_brightness(VARSTORE, SCROLL_WHEEL_LED);
    struct razer_report response;
    
    switch(usb_dev->descriptor.idProduct) {
        case USB_DEVICE_ID_RAZER_NAGA_HEX_V2:
            report = razer_chroma_standard_get_led_brightness(VARSTORE, SCROLL_WHEEL_LED);
            report.transaction_id.id = 0x3F;
            break;

        case USB_DEVICE_ID_RAZER_DEATHADDER_ELITE:
            report = razer_chroma_extended_matrix_get_brightness(VARSTORE, SCROLL_WHEEL_LED);
            report.transaction_id.id = 0x3F;
            break;

        default:
            report = razer_chroma_standard_get_led_brightness(VARSTORE, SCROLL_WHEEL_LED);
            break;
    }
    
    response = razer_send_payload(usb_dev, &report);

    return sprintf(buf, "%d\n", response.arguments[2]);
}

/**
 * Write device file "scroll_led_brightness"
 */
static ssize_t razer_attr_write_scroll_led_brightness(struct device *dev, struct device_attribute *attr, const char *buf, size_t count)
{
    struct usb_interface *intf = to_usb_interface(dev->parent);
    struct usb_device *usb_dev = interface_to_usbdev(intf);
    unsigned char brightness = (unsigned char)simple_strtoul(buf, NULL, 10);
    struct razer_report report;
    
    switch(usb_dev->descriptor.idProduct) {
        case USB_DEVICE_ID_RAZER_NAGA_HEX_V2:
            report = razer_chroma_standard_set_led_brightness(VARSTORE, SCROLL_WHEEL_LED, brightness);
            report.transaction_id.id = 0x3F;
            break;

        case USB_DEVICE_ID_RAZER_DEATHADDER_ELITE:
            report = razer_chroma_extended_matrix_brightness(VARSTORE, SCROLL_WHEEL_LED, brightness);
            report.transaction_id.id = 0x3F;
            break;

        default:
            report = razer_chroma_standard_set_led_brightness(VARSTORE, SCROLL_WHEEL_LED, brightness);
            break;
    }
    
    razer_send_payload(usb_dev, &report);
    
    return count;
}

/**
 * Read device file "logo_led_brightness"
 */
static ssize_t razer_attr_read_logo_led_brightness(struct device *dev, struct device_attribute *attr, char *buf)
{
    struct usb_interface *intf = to_usb_interface(dev->parent);
    struct usb_device *usb_dev = interface_to_usbdev(intf);
    struct razer_report report;
    struct razer_report response;
    
    switch(usb_dev->descriptor.idProduct) {
        case USB_DEVICE_ID_RAZER_NAGA_HEX_V2:
            report = razer_chroma_standard_get_led_brightness(VARSTORE, LOGO_LED);
            report.transaction_id.id = 0x3F;
            break;

        case USB_DEVICE_ID_RAZER_DEATHADDER_ELITE:
            report = razer_chroma_extended_matrix_get_brightness(VARSTORE, LOGO_LED);
            report.transaction_id.id = 0x3F;
            break;

        default:
            report = razer_chroma_standard_get_led_brightness(VARSTORE, LOGO_LED);
            break;
    }
    
    response = razer_send_payload(usb_dev, &report);

    return sprintf(buf, "%d\n", response.arguments[2]);
}

/**
 * Write device file "scroll_led_brightness"
 */
static ssize_t razer_attr_write_logo_led_brightness(struct device *dev, struct device_attribute *attr, const char *buf, size_t count)
{
    struct usb_interface *intf = to_usb_interface(dev->parent);
    struct usb_device *usb_dev = interface_to_usbdev(intf);
    unsigned char brightness = (unsigned char)simple_strtoul(buf, NULL, 10);
    struct razer_report report;
    
    switch(usb_dev->descriptor.idProduct) {
        case USB_DEVICE_ID_RAZER_NAGA_HEX_V2:
            report = razer_chroma_standard_set_led_brightness(VARSTORE, LOGO_LED, brightness);
            report.transaction_id.id = 0x3F;
            break;

        case USB_DEVICE_ID_RAZER_DEATHADDER_ELITE:
            report = razer_chroma_extended_matrix_brightness(VARSTORE, LOGO_LED, brightness);
            report.transaction_id.id = 0x3F;
            break;

        default:
            report = razer_chroma_standard_set_led_brightness(VARSTORE, LOGO_LED, brightness);
            break;
    }
    
    razer_send_payload(usb_dev, &report);
    
    return count;
}

/**
 * Write device file "scroll_led_state"
 */
static ssize_t razer_attr_write_scroll_led_state(struct device *dev, struct device_attribute *attr, const char *buf, size_t count)
{
    struct usb_interface *intf = to_usb_interface(dev->parent);
    struct usb_device *usb_dev = interface_to_usbdev(intf);
    unsigned char enabled = (unsigned char)simple_strtoul(buf, NULL, 10);    
    struct razer_report report = razer_chroma_standard_set_led_state(VARSTORE, SCROLL_WHEEL_LED, enabled);
    report.transaction_id.id = 0x3F;

    razer_send_payload(usb_dev, &report);

    return count;
}

/**
 * Read device file "scroll_led_state"
 */
static ssize_t razer_attr_read_scroll_led_state(struct device *dev, struct device_attribute *attr, char *buf)
{
    struct usb_interface *intf = to_usb_interface(dev->parent);
    struct usb_device *usb_dev = interface_to_usbdev(intf);
    struct razer_report report = razer_chroma_standard_get_led_state(VARSTORE, SCROLL_WHEEL_LED);
    struct razer_report response;
    report.transaction_id.id = 0x3F;

    response = razer_send_payload(usb_dev, &report);
    return sprintf(buf, "%d\n", response.arguments[2]);
}

/**
 * Write device file "logo_led_state"
 */
static ssize_t razer_attr_write_logo_led_state(struct device *dev, struct device_attribute *attr, const char *buf, size_t count)
{
    struct usb_interface *intf = to_usb_interface(dev->parent);
    struct usb_device *usb_dev = interface_to_usbdev(intf);
    unsigned char enabled = (unsigned char)simple_strtoul(buf, NULL, 10);    
    struct razer_report report = razer_chroma_standard_set_led_state(VARSTORE, LOGO_LED, enabled);
    report.transaction_id.id = 0x3F;

    razer_send_payload(usb_dev, &report);

    return count;
}

/**
 * Read device file "logo_led_state"
 */
static ssize_t razer_attr_read_logo_led_state(struct device *dev, struct device_attribute *attr, char *buf)
{
    struct usb_interface *intf = to_usb_interface(dev->parent);
    struct usb_device *usb_dev = interface_to_usbdev(intf);
    struct razer_report report = razer_chroma_standard_get_led_state(VARSTORE, LOGO_LED);
    struct razer_report response;
    report.transaction_id.id = 0x3F;
    response = razer_send_payload(usb_dev, &report);

    return sprintf(buf, "%d\n", response.arguments[2]);
}

/**
 * Write device file "scroll_led_rgb"
 */
static ssize_t razer_attr_write_scroll_led_rgb(struct device *dev, struct device_attribute *attr, const char *buf, size_t count)
{
    struct usb_interface *intf = to_usb_interface(dev->parent);
    struct usb_device *usb_dev = interface_to_usbdev(intf);
    struct razer_report report;

    if(count == 3)
    {
        report = razer_chroma_standard_set_led_rgb(VARSTORE, SCROLL_WHEEL_LED, (struct razer_rgb*)&buf[0]);
        report.transaction_id.id = 0x3F;
        razer_send_payload(usb_dev, &report);
    } else {
        printk(KERN_WARNING "razermouse: Scroll wheel LED mode only accepts RGB (3byte)");
    }

    return count;
}

/**
 * Read device file "scroll_led_rgb"
 */
static ssize_t razer_attr_read_scroll_led_rgb(struct device *dev, struct device_attribute *attr, char *buf)
{
    struct usb_interface *intf = to_usb_interface(dev->parent);
    struct usb_device *usb_dev = interface_to_usbdev(intf);
    struct razer_report report = razer_chroma_standard_get_led_rgb(VARSTORE, SCROLL_WHEEL_LED);
    struct razer_report response;
    report.transaction_id.id = 0x3F;
    response = razer_send_payload(usb_dev, &report);


    return sprintf(buf, "%u%u%u\n", response.arguments[2], response.arguments[3], response.arguments[4]);
}

/**
 * Write device file "logo_led_rgb"
 */
static ssize_t razer_attr_write_logo_led_rgb(struct device *dev, struct device_attribute *attr, const char *buf, size_t count)
{
    struct usb_interface *intf = to_usb_interface(dev->parent);
    struct usb_device *usb_dev = interface_to_usbdev(intf);
    struct razer_report report;

    if(count == 3)
    {
        report = razer_chroma_standard_set_led_rgb(VARSTORE, LOGO_LED, (struct razer_rgb*)&buf[0]);
        report.transaction_id.id = 0x3F;
        razer_send_payload(usb_dev, &report);
    } else {
        printk(KERN_WARNING "razermouse: Scroll wheel LED mode only accepts RGB (3byte)");
    }

    return count;
}

/**
 * Read device file "logo_led_rgb"
 */
static ssize_t razer_attr_read_logo_led_rgb(struct device *dev, struct device_attribute *attr, char *buf)
{
    struct usb_interface *intf = to_usb_interface(dev->parent);
    struct usb_device *usb_dev = interface_to_usbdev(intf);
    struct razer_report report = razer_chroma_standard_get_led_rgb(VARSTORE, LOGO_LED);
    struct razer_report response;
    
    report.transaction_id.id = 0x3F;
    response = razer_send_payload(usb_dev, &report);


    return sprintf(buf, "%u%u%u\n", response.arguments[2], response.arguments[3], response.arguments[4]);
}

/**
 * Write device file "scroll_led_effect"
 */
static ssize_t razer_attr_write_scroll_led_effect(struct device *dev, struct device_attribute *attr, const char *buf, size_t count)
{
    struct usb_interface *intf = to_usb_interface(dev->parent);
    struct usb_device *usb_dev = interface_to_usbdev(intf);
    unsigned char effect = (unsigned char)simple_strtoul(buf, NULL, 10);
    struct razer_report report = razer_chroma_standard_set_led_effect(VARSTORE, SCROLL_WHEEL_LED, effect);
    report.transaction_id.id = 0x3F;
    
    razer_send_payload(usb_dev, &report);

    return count;
}

/**
 * Read device file "scroll_led_effect"
 */
static ssize_t razer_attr_read_scroll_led_effect(struct device *dev, struct device_attribute *attr, char *buf)
{
    struct usb_interface *intf = to_usb_interface(dev->parent);
    struct usb_device *usb_dev = interface_to_usbdev(intf);
    struct razer_report report = razer_chroma_standard_get_led_effect(VARSTORE, SCROLL_WHEEL_LED);
    struct razer_report response;
    report.transaction_id.id = 0x3F;
    response = razer_send_payload(usb_dev, &report);

    return sprintf(buf, "%d\n", response.arguments[2]);
}

/**
 * Write device file "logo_led_effect"
 */
static ssize_t razer_attr_write_logo_led_effect(struct device *dev, struct device_attribute *attr, const char *buf, size_t count)
{
    struct usb_interface *intf = to_usb_interface(dev->parent);
    struct usb_device *usb_dev = interface_to_usbdev(intf);
    unsigned char effect = (unsigned char)simple_strtoul(buf, NULL, 10);
    struct razer_report report = razer_chroma_standard_set_led_effect(VARSTORE, LOGO_LED, effect);
    report.transaction_id.id = 0x3F;
    
    razer_send_payload(usb_dev, &report);

    return count;
}

/**
 * Read device file "logo_led_effect"
 */
static ssize_t razer_attr_read_logo_led_effect(struct device *dev, struct device_attribute *attr, char *buf)
{
    struct usb_interface *intf = to_usb_interface(dev->parent);
    struct usb_device *usb_dev = interface_to_usbdev(intf);
    struct razer_report report = razer_chroma_standard_get_led_effect(VARSTORE, LOGO_LED);
    struct razer_report response;
    
    report.transaction_id.id = 0x3F;
    response = razer_send_payload(usb_dev, &report);

    return sprintf(buf, "%d\n", response.arguments[2]);
}

/**
 * Write device file "mode_spectrum" (for extended mouse matrix effects)
 *
 * Spectrum effect mode is activated whenever the file is written to
 */
static ssize_t razer_attr_write_scroll_mode_spectrum(struct device *dev, struct device_attribute *attr, const char *buf, size_t count)
{
    struct usb_interface *intf = to_usb_interface(dev->parent);
    struct usb_device *usb_dev = interface_to_usbdev(intf);
    struct razer_report report;
    
    switch(usb_dev->descriptor.idProduct) {
        case USB_DEVICE_ID_RAZER_NAGA_HEX_V2:
            report = razer_chroma_mouse_extended_matrix_effect_spectrum(VARSTORE, SCROLL_WHEEL_LED);
            break;

        case USB_DEVICE_ID_RAZER_DEATHADDER_ELITE:
            report = razer_chroma_extended_matrix_effect_spectrum(VARSTORE, SCROLL_WHEEL_LED);
            break;
    }
    
    report.transaction_id.id = 0x3f;
    
    razer_send_payload(usb_dev, &report);
    
    return count;
}

/**
 * Write device file "mode_reactive" (for extended mouse matrix effects)
 *
 * Sets reactive mode when this file is written to. A speed byte and 3 RGB bytes should be written
 */
static ssize_t razer_attr_write_scroll_mode_reactive(struct device *dev, struct device_attribute *attr, const char *buf, size_t count)
{
    struct usb_interface *intf = to_usb_interface(dev->parent);
    struct usb_device *usb_dev = interface_to_usbdev(intf);
    struct razer_report report;
    
    if(count == 4)
    {
        unsigned char speed = (unsigned char)buf[0];
        
        switch(usb_dev->descriptor.idProduct) {
            case USB_DEVICE_ID_RAZER_NAGA_HEX_V2:
                report = razer_chroma_mouse_extended_matrix_effect_reactive(VARSTORE, SCROLL_WHEEL_LED, speed, (struct razer_rgb*)&buf[1]);
                break;

            case USB_DEVICE_ID_RAZER_DEATHADDER_ELITE:
                report = razer_chroma_extended_matrix_effect_reactive(VARSTORE, SCROLL_WHEEL_LED, speed, (struct razer_rgb*)&buf[1]);
                break;
        }
        
        report.transaction_id.id = 0x3f;
        
        razer_send_payload(usb_dev, &report);
        
    } else {
        printk(KERN_WARNING "razermouse: Reactive only accepts Speed, RGB (4byte)");
    }
    return count;
}

/**
 * Write device file "mode_breath" (for extended mouse matrix effects)
 *
 * Sets breathing mode by writing 1, 3 or 6 bytes
 */
static ssize_t razer_attr_write_scroll_mode_breath(struct device *dev, struct device_attribute *attr, const char *buf, size_t count)
{
    struct usb_interface *intf = to_usb_interface(dev->parent);
    struct usb_device *usb_dev = interface_to_usbdev(intf);
    struct razer_report report;
     // TODO refactor main breathing matrix function, add in LED ID field and this nastyness goes away too!
    
    switch(usb_dev->descriptor.idProduct) {
        case USB_DEVICE_ID_RAZER_NAGA_HEX_V2:
            switch(count)
            {
                case 3: // Single colour mode
                    report = razer_chroma_mouse_extended_matrix_effect_breathing_single(VARSTORE, SCROLL_WHEEL_LED, (struct razer_rgb*)&buf[0]);
                    break;
                
                case 6: // Dual colour mode
                    report = razer_chroma_mouse_extended_matrix_effect_breathing_dual(VARSTORE, SCROLL_WHEEL_LED, (struct razer_rgb*)&buf[0], (struct razer_rgb*)&buf[3]);
                    break;
                
                default: // "Random" colour mode
                    report = razer_chroma_mouse_extended_matrix_effect_breathing_random(VARSTORE, SCROLL_WHEEL_LED);
                    break;
            }
            break;

        case USB_DEVICE_ID_RAZER_DEATHADDER_ELITE:
            switch(count)
            {
                case 3: // Single colour mode
                    report = razer_chroma_extended_matrix_effect_breathing_single(VARSTORE, SCROLL_WHEEL_LED, (struct razer_rgb*)&buf[0]);
                    break;
                
                case 6: // Dual colour mode
                    report = razer_chroma_extended_matrix_effect_breathing_dual(VARSTORE, SCROLL_WHEEL_LED, (struct razer_rgb*)&buf[0], (struct razer_rgb*)&buf[3]);
                    break;
                
                default: // "Random" colour mode
                    report = razer_chroma_extended_matrix_effect_breathing_random(VARSTORE, SCROLL_WHEEL_LED);
                    break;
            }
            break;
    }

    report.transaction_id.id = 0x3f;
    razer_send_payload(usb_dev, &report);
    
    return count;
}

/**
 * Write device file "mode_static" (for extended mouse matrix effects)
 *
 * Set the mouse to static mode when 3 RGB bytes are written
 */
static ssize_t razer_attr_write_scroll_mode_static(struct device *dev, struct device_attribute *attr, const char *buf, size_t count)
{
    struct usb_interface *intf = to_usb_interface(dev->parent);
    struct usb_device *usb_dev = interface_to_usbdev(intf);
    struct razer_report report;

    if(count == 3)
    {
        
        switch(usb_dev->descriptor.idProduct) {
            case USB_DEVICE_ID_RAZER_NAGA_HEX_V2:
                report = razer_chroma_mouse_extended_matrix_effect_static(VARSTORE, SCROLL_WHEEL_LED, (struct razer_rgb*)&buf[0]);
                break;

            case USB_DEVICE_ID_RAZER_DEATHADDER_ELITE:
                report = razer_chroma_extended_matrix_effect_static(VARSTORE, SCROLL_WHEEL_LED, (struct razer_rgb*)&buf[0]);
                break;
        }
        
        report.transaction_id.id = 0x3f;
        
        razer_send_payload(usb_dev, &report);
    } else {
        printk(KERN_WARNING "razermouse: Static mode only accepts RGB (3byte)");
    }

    return count;
}

/**
 * Write device file "mode_none" (for extended mouse matrix effects)
 *
 * No effect is activated whenever this file is written to
 */
static ssize_t razer_attr_write_scroll_mode_none(struct device *dev, struct device_attribute *attr, const char *buf, size_t count)
{
    struct usb_interface *intf = to_usb_interface(dev->parent);
    struct usb_device *usb_dev = interface_to_usbdev(intf);
    struct razer_report report;
    
    switch(usb_dev->descriptor.idProduct) {
        case USB_DEVICE_ID_RAZER_NAGA_HEX_V2:
            report = razer_chroma_mouse_extended_matrix_effect_none(VARSTORE, SCROLL_WHEEL_LED);
            break;

        case USB_DEVICE_ID_RAZER_DEATHADDER_ELITE:
            report = razer_chroma_extended_matrix_effect_none(VARSTORE, SCROLL_WHEEL_LED);
            break;
    }
    
    report.transaction_id.id = 0x3f;
    
    razer_send_payload(usb_dev, &report);
    return count;
}

/**
 * Write device file "mode_spectrum" (for extended mouse matrix effects)
 *
 * Spectrum effect mode is activated whenever the file is written to
 */
static ssize_t razer_attr_write_logo_mode_spectrum(struct device *dev, struct device_attribute *attr, const char *buf, size_t count)
{
    struct usb_interface *intf = to_usb_interface(dev->parent);
    struct usb_device *usb_dev = interface_to_usbdev(intf);
    struct razer_report report;
    
    switch(usb_dev->descriptor.idProduct) {
        case USB_DEVICE_ID_RAZER_NAGA_HEX_V2:
            report = razer_chroma_mouse_extended_matrix_effect_spectrum(VARSTORE, LOGO_LED);
            break;

        case USB_DEVICE_ID_RAZER_DEATHADDER_ELITE:
            report = razer_chroma_extended_matrix_effect_spectrum(VARSTORE, LOGO_LED);
            break;
    }
    
    report.transaction_id.id = 0x3f;
    
    razer_send_payload(usb_dev, &report);
    
    return count;
}

/**
 * Write device file "mode_reactive" (for extended mouse matrix effects)
 *
 * Sets reactive mode when this file is written to. A speed byte and 3 RGB bytes should be written
 */
static ssize_t razer_attr_write_logo_mode_reactive(struct device *dev, struct device_attribute *attr, const char *buf, size_t count)
{
    struct usb_interface *intf = to_usb_interface(dev->parent);
    struct usb_device *usb_dev = interface_to_usbdev(intf);
    struct razer_report report;
    
    if(count == 4)
    {
        unsigned char speed = (unsigned char)buf[0];
        
        switch(usb_dev->descriptor.idProduct) {
            case USB_DEVICE_ID_RAZER_NAGA_HEX_V2:
                report = razer_chroma_mouse_extended_matrix_effect_reactive(VARSTORE, LOGO_LED, speed, (struct razer_rgb*)&buf[1]);
                break;

            case USB_DEVICE_ID_RAZER_DEATHADDER_ELITE:
                report = razer_chroma_extended_matrix_effect_reactive(VARSTORE, LOGO_LED, speed, (struct razer_rgb*)&buf[1]);
                break;
        }
        
        report.transaction_id.id = 0x3f;
        
        razer_send_payload(usb_dev, &report);
        
    } else {
        printk(KERN_WARNING "razermouse: Reactive only accepts Speed, RGB (4byte)");
    }
    return count;
}

/**
 * Write device file "mode_breath" (for extended mouse matrix effects)
 *
 * Sets breathing mode by writing 1, 3 or 6 bytes
 */
static ssize_t razer_attr_write_logo_mode_breath(struct device *dev, struct device_attribute *attr, const char *buf, size_t count)
{
    struct usb_interface *intf = to_usb_interface(dev->parent);
    struct usb_device *usb_dev = interface_to_usbdev(intf);
    struct razer_report report;
    // TODO refactor main breathing matrix function, add in LED ID field and this nastyness goes away too!
    
    switch(usb_dev->descriptor.idProduct) {
        case USB_DEVICE_ID_RAZER_NAGA_HEX_V2:
            switch(count)
            {
                case 3: // Single colour mode
                    report = razer_chroma_mouse_extended_matrix_effect_breathing_single(VARSTORE, LOGO_LED, (struct razer_rgb*)&buf[0]);
                    break;
                
                case 6: // Dual colour mode
                    report = razer_chroma_mouse_extended_matrix_effect_breathing_dual(VARSTORE, LOGO_LED, (struct razer_rgb*)&buf[0], (struct razer_rgb*)&buf[3]);
                    break;
                
                default: // "Random" colour mode
                    report = razer_chroma_mouse_extended_matrix_effect_breathing_random(VARSTORE, LOGO_LED);
                    break;
            }
            break;

        case USB_DEVICE_ID_RAZER_DEATHADDER_ELITE:
            switch(count)
            {
                case 3: // Single colour mode
                    report = razer_chroma_extended_matrix_effect_breathing_single(VARSTORE, LOGO_LED, (struct razer_rgb*)&buf[0]);
                    break;
                
                case 6: // Dual colour mode
                    report = razer_chroma_extended_matrix_effect_breathing_dual(VARSTORE, LOGO_LED, (struct razer_rgb*)&buf[0], (struct razer_rgb*)&buf[3]);
                    break;
                
                default: // "Random" colour mode
                    report = razer_chroma_extended_matrix_effect_breathing_random(VARSTORE, LOGO_LED);
                    break;
            }
            break;
    }

    report.transaction_id.id = 0x3f;
    razer_send_payload(usb_dev, &report);
    
    return count;
}

/**
 * Write device file "mode_static" (for extended mouse matrix effects)
 *
 * Set the mouse to static mode when 3 RGB bytes are written
 */
static ssize_t razer_attr_write_logo_mode_static(struct device *dev, struct device_attribute *attr, const char *buf, size_t count)
{
    struct usb_interface *intf = to_usb_interface(dev->parent);
    struct usb_device *usb_dev = interface_to_usbdev(intf);
    struct razer_report report;

    if(count == 3)
    {
        switch(usb_dev->descriptor.idProduct) {
            case USB_DEVICE_ID_RAZER_NAGA_HEX_V2:
                report = razer_chroma_mouse_extended_matrix_effect_static(VARSTORE, LOGO_LED, (struct razer_rgb*)&buf[0]);
                break;

            case USB_DEVICE_ID_RAZER_DEATHADDER_ELITE:
                report = razer_chroma_extended_matrix_effect_static(VARSTORE, LOGO_LED, (struct razer_rgb*)&buf[0]);
                break;
        }
        
        report.transaction_id.id = 0x3f;
        
        razer_send_payload(usb_dev, &report);
    } else {
        printk(KERN_WARNING "razermouse: Static mode only accepts RGB (3byte)");
    }

    return count;
}

/**
 * Write device file "mode_none" (for extended mouse matrix effects)
 *
 * No effect is activated whenever this file is written to
 */
static ssize_t razer_attr_write_logo_mode_none(struct device *dev, struct device_attribute *attr, const char *buf, size_t count)
{
    struct usb_interface *intf = to_usb_interface(dev->parent);
    struct usb_device *usb_dev = interface_to_usbdev(intf);
    struct razer_report report;
    
    switch(usb_dev->descriptor.idProduct) {
        case USB_DEVICE_ID_RAZER_NAGA_HEX_V2:
            report = razer_chroma_mouse_extended_matrix_effect_none(VARSTORE, LOGO_LED);
            break;

        case USB_DEVICE_ID_RAZER_DEATHADDER_ELITE:
            report = razer_chroma_extended_matrix_effect_none(VARSTORE, LOGO_LED);
            break;
    }
    
    report.transaction_id.id = 0x3f;
    
    razer_send_payload(usb_dev, &report);
    return count;
}


/**
 * Set up the device driver files
 *
 * Read-only is  0444
 * Write-only is 0220
 * Read/write is 0664
 */

static DEVICE_ATTR(version,                   0440, razer_attr_read_version,               NULL);
static DEVICE_ATTR(firmware_version,          0440, razer_attr_read_get_firmware_version,  NULL);
static DEVICE_ATTR(test,                      0220, NULL,                                  razer_attr_write_test);
static DEVICE_ATTR(poll_rate,                 0660, razer_attr_read_poll_rate,             razer_attr_write_poll_rate);
static DEVICE_ATTR(dpi,                       0660, razer_attr_read_mouse_dpi,             razer_attr_write_mouse_dpi);
                                                                                           
static DEVICE_ATTR(device_type,               0440, razer_attr_read_device_type,           NULL);
static DEVICE_ATTR(device_mode,               0660, razer_attr_read_device_mode,           razer_attr_write_device_mode);
static DEVICE_ATTR(device_serial,             0440, razer_attr_read_get_serial,            NULL);
static DEVICE_ATTR(device_idle_time,          0220, NULL,                                  razer_attr_write_set_idle_time);
                                                                                           
static DEVICE_ATTR(charge_level,              0440, razer_attr_read_get_battery,           NULL);
static DEVICE_ATTR(charge_status,             0440, razer_attr_read_is_charging,           NULL);
static DEVICE_ATTR(charge_effect,             0220, NULL,                                  razer_attr_write_set_charging_effect);
static DEVICE_ATTR(charge_colour,             0220, NULL,                                  razer_attr_write_set_charging_colour);
static DEVICE_ATTR(charge_low_threshold,      0220, NULL,                                  razer_attr_write_set_low_battery_threshold);
                                                                                           
static DEVICE_ATTR(matrix_brightness,         0660, razer_attr_read_set_brightness,        razer_attr_write_set_brightness);
static DEVICE_ATTR(matrix_custom_frame,       0220, NULL,                                  razer_attr_write_set_key_row);
static DEVICE_ATTR(matrix_effect_none,        0220, NULL,                                  razer_attr_write_mode_none);   // Matrix
static DEVICE_ATTR(matrix_effect_custom,      0220, NULL,                                  razer_attr_write_mode_custom);   // Matrix
static DEVICE_ATTR(matrix_effect_static,      0220, NULL,                                  razer_attr_write_mode_static);   // Matrix
static DEVICE_ATTR(matrix_effect_wave,        0220, NULL,                                  razer_attr_write_mode_wave);   // Matrix
static DEVICE_ATTR(matrix_effect_spectrum,    0220, NULL,                                  razer_attr_write_mode_spectrum);   // Matrix
static DEVICE_ATTR(matrix_effect_reactive,    0220, NULL,                                  razer_attr_write_mode_reactive);   // Matrix
static DEVICE_ATTR(matrix_effect_breath,      0220, NULL,                                  razer_attr_write_mode_breath);   // Matrix


static DEVICE_ATTR(scroll_led_brightness,     0660, razer_attr_read_scroll_led_brightness, razer_attr_write_scroll_led_brightness); 
// For old-school led commands
static DEVICE_ATTR(scroll_led_state,          0660, razer_attr_read_scroll_led_state,      razer_attr_write_scroll_led_state); 
static DEVICE_ATTR(scroll_led_rgb,            0660, razer_attr_read_scroll_led_rgb,        razer_attr_write_scroll_led_rgb);
static DEVICE_ATTR(scroll_led_effect,         0660, razer_attr_read_scroll_led_effect,     razer_attr_write_scroll_led_effect);
// For "extended" matrix effects
static DEVICE_ATTR(scroll_matrix_effect_spectrum,    0220, NULL,                           razer_attr_write_scroll_mode_spectrum);
static DEVICE_ATTR(scroll_matrix_effect_reactive,    0220, NULL,                           razer_attr_write_scroll_mode_reactive);
static DEVICE_ATTR(scroll_matrix_effect_breath,      0220, NULL,                           razer_attr_write_scroll_mode_breath);
static DEVICE_ATTR(scroll_matrix_effect_static,      0220, NULL,                           razer_attr_write_scroll_mode_static);
static DEVICE_ATTR(scroll_matrix_effect_none,        0220, NULL,                           razer_attr_write_scroll_mode_none);

static DEVICE_ATTR(logo_led_brightness,       0660, razer_attr_read_logo_led_brightness,   razer_attr_write_logo_led_brightness); 
// For old-school led commands
static DEVICE_ATTR(logo_led_state,            0660, razer_attr_read_logo_led_state,        razer_attr_write_logo_led_state); 
static DEVICE_ATTR(logo_led_rgb,              0660, razer_attr_read_logo_led_rgb,          razer_attr_write_logo_led_rgb);
static DEVICE_ATTR(logo_led_effect,           0660, razer_attr_read_logo_led_effect,       razer_attr_write_logo_led_effect);
// For "extended" matrix effects
static DEVICE_ATTR(logo_matrix_effect_spectrum,    0220, NULL,                             razer_attr_write_logo_mode_spectrum);
static DEVICE_ATTR(logo_matrix_effect_reactive,    0220, NULL,                             razer_attr_write_logo_mode_reactive);
static DEVICE_ATTR(logo_matrix_effect_breath,      0220, NULL,                             razer_attr_write_logo_mode_breath);
static DEVICE_ATTR(logo_matrix_effect_static,      0220, NULL,                             razer_attr_write_logo_mode_static);
static DEVICE_ATTR(logo_matrix_effect_none,        0220, NULL,                             razer_attr_write_logo_mode_none);



/**
 * Raw event function
 */
static int razer_raw_event(struct hid_device *hdev, struct hid_report *report, u8 *data, int size)
{
    struct usb_interface *intf = to_usb_interface(hdev->dev.parent);
    
    // The event were looking for is 16 bytes long and starts with 0x04
    if(intf->cur_altsetting->desc.bInterfaceProtocol == USB_INTERFACE_PROTOCOL_KEYBOARD && size == 16 && data[0] == 0x04)
    {
        // Convert 04... to 0100...
        int index = size-1; // This way we start at 2nd last value, does subtract 1 from the 15key rollover though (not an issue cmon)
        u8 cur_value = 0x00;
        
        while(--index > 0)
        {
			cur_value = data[index];
			if(cur_value == 0x00) { // Skip 0x00
				continue;
			}
			
			switch(cur_value) {
				case 0x20: // DPI Up
					cur_value = 0x68; // F13
					break;
				case 0x21: // DPI Down
					cur_value = 0x69; // F14
					break;
				case 0x22: // Wheel Left
					cur_value = 0x6A; // F15
					break;
				case 0x23: // Wheel Right
					cur_value = 0x6B; // F16
					break;
			}
			
			data[index+1] = cur_value;
		}
		
		
		data[0] = 0x01;
		data[1] = 0x00;
		return 1;
	}
	
	return 0;
}

/**
 * Probe method is ran whenever a device is binded to the driver
 */
static int razer_mouse_probe(struct hid_device *hdev, const struct hid_device_id *id)
{
    int retval = 0;
    struct usb_interface *intf = to_usb_interface(hdev->dev.parent);
    struct usb_device *usb_dev = interface_to_usbdev(intf);
    struct razer_mouse_device *dev = NULL;

    dev = kzalloc(sizeof(struct razer_mouse_device), GFP_KERNEL);
    
    if(dev == NULL) {
        dev_err(&intf->dev, "out of memory\n");
        retval = -ENOMEM;
        goto exit;
    }
    
    if(intf->cur_altsetting->desc.bInterfaceProtocol == USB_INTERFACE_PROTOCOL_MOUSE)
    {
        CREATE_DEVICE_FILE(&hdev->dev, &dev_attr_version);
        CREATE_DEVICE_FILE(&hdev->dev, &dev_attr_test);
        CREATE_DEVICE_FILE(&hdev->dev, &dev_attr_firmware_version);
        CREATE_DEVICE_FILE(&hdev->dev, &dev_attr_device_type);
        CREATE_DEVICE_FILE(&hdev->dev, &dev_attr_device_serial);
        CREATE_DEVICE_FILE(&hdev->dev, &dev_attr_device_mode);
        
        switch(usb_dev->descriptor.idProduct)
        {
            case USB_DEVICE_ID_RAZER_DEATHADDER_ELITE:
                CREATE_DEVICE_FILE(&hdev->dev, &dev_attr_poll_rate);
                CREATE_DEVICE_FILE(&hdev->dev, &dev_attr_dpi);
                CREATE_DEVICE_FILE(&hdev->dev, &dev_attr_logo_led_brightness);
                CREATE_DEVICE_FILE(&hdev->dev, &dev_attr_logo_matrix_effect_spectrum);
                CREATE_DEVICE_FILE(&hdev->dev, &dev_attr_logo_matrix_effect_reactive);
                CREATE_DEVICE_FILE(&hdev->dev, &dev_attr_logo_matrix_effect_breath);
                CREATE_DEVICE_FILE(&hdev->dev, &dev_attr_logo_matrix_effect_static);
                CREATE_DEVICE_FILE(&hdev->dev, &dev_attr_logo_matrix_effect_none);
                CREATE_DEVICE_FILE(&hdev->dev, &dev_attr_scroll_led_brightness);
                CREATE_DEVICE_FILE(&hdev->dev, &dev_attr_scroll_matrix_effect_spectrum);
                CREATE_DEVICE_FILE(&hdev->dev, &dev_attr_scroll_matrix_effect_reactive);
                CREATE_DEVICE_FILE(&hdev->dev, &dev_attr_scroll_matrix_effect_breath);
                CREATE_DEVICE_FILE(&hdev->dev, &dev_attr_scroll_matrix_effect_static);
                CREATE_DEVICE_FILE(&hdev->dev, &dev_attr_scroll_matrix_effect_none);
                CREATE_DEVICE_FILE(&hdev->dev, &dev_attr_matrix_effect_custom);
                CREATE_DEVICE_FILE(&hdev->dev, &dev_attr_matrix_custom_frame);
                break;

            case USB_DEVICE_ID_RAZER_NAGA_HEX_V2:
                CREATE_DEVICE_FILE(&hdev->dev, &dev_attr_poll_rate);
                CREATE_DEVICE_FILE(&hdev->dev, &dev_attr_dpi);
                CREATE_DEVICE_FILE(&hdev->dev, &dev_attr_matrix_brightness);
                CREATE_DEVICE_FILE(&hdev->dev, &dev_attr_matrix_effect_spectrum);
                CREATE_DEVICE_FILE(&hdev->dev, &dev_attr_matrix_effect_reactive);
                CREATE_DEVICE_FILE(&hdev->dev, &dev_attr_matrix_effect_breath);
                CREATE_DEVICE_FILE(&hdev->dev, &dev_attr_matrix_effect_static);
                CREATE_DEVICE_FILE(&hdev->dev, &dev_attr_matrix_effect_none);
                CREATE_DEVICE_FILE(&hdev->dev, &dev_attr_logo_led_brightness);
                CREATE_DEVICE_FILE(&hdev->dev, &dev_attr_logo_matrix_effect_spectrum);
                CREATE_DEVICE_FILE(&hdev->dev, &dev_attr_logo_matrix_effect_reactive);
                CREATE_DEVICE_FILE(&hdev->dev, &dev_attr_logo_matrix_effect_breath);
                CREATE_DEVICE_FILE(&hdev->dev, &dev_attr_logo_matrix_effect_static);
                CREATE_DEVICE_FILE(&hdev->dev, &dev_attr_logo_matrix_effect_none);
                CREATE_DEVICE_FILE(&hdev->dev, &dev_attr_scroll_led_brightness);
                CREATE_DEVICE_FILE(&hdev->dev, &dev_attr_scroll_matrix_effect_spectrum);
                CREATE_DEVICE_FILE(&hdev->dev, &dev_attr_scroll_matrix_effect_reactive);
                CREATE_DEVICE_FILE(&hdev->dev, &dev_attr_scroll_matrix_effect_breath);
                CREATE_DEVICE_FILE(&hdev->dev, &dev_attr_scroll_matrix_effect_static);
                CREATE_DEVICE_FILE(&hdev->dev, &dev_attr_scroll_matrix_effect_none);
                CREATE_DEVICE_FILE(&hdev->dev, &dev_attr_matrix_effect_custom);
                CREATE_DEVICE_FILE(&hdev->dev, &dev_attr_matrix_custom_frame);
                break;
            
            case USB_DEVICE_ID_RAZER_MAMBA_WIRELESS:
                CREATE_DEVICE_FILE(&hdev->dev, &dev_attr_poll_rate);
                CREATE_DEVICE_FILE(&hdev->dev, &dev_attr_charge_level);
                CREATE_DEVICE_FILE(&hdev->dev, &dev_attr_charge_status);
                CREATE_DEVICE_FILE(&hdev->dev, &dev_attr_charge_effect);
                CREATE_DEVICE_FILE(&hdev->dev, &dev_attr_charge_colour);
                CREATE_DEVICE_FILE(&hdev->dev, &dev_attr_charge_low_threshold);
                CREATE_DEVICE_FILE(&hdev->dev, &dev_attr_device_idle_time);
                CREATE_DEVICE_FILE(&hdev->dev, &dev_attr_dpi);
                CREATE_DEVICE_FILE(&hdev->dev, &dev_attr_matrix_effect_static);
                CREATE_DEVICE_FILE(&hdev->dev, &dev_attr_matrix_effect_wave);
                CREATE_DEVICE_FILE(&hdev->dev, &dev_attr_matrix_effect_custom);
                CREATE_DEVICE_FILE(&hdev->dev, &dev_attr_matrix_effect_spectrum);
                CREATE_DEVICE_FILE(&hdev->dev, &dev_attr_matrix_effect_reactive);
                CREATE_DEVICE_FILE(&hdev->dev, &dev_attr_matrix_effect_breath);
                CREATE_DEVICE_FILE(&hdev->dev, &dev_attr_matrix_effect_none);
                CREATE_DEVICE_FILE(&hdev->dev, &dev_attr_matrix_custom_frame);
                CREATE_DEVICE_FILE(&hdev->dev, &dev_attr_matrix_brightness);
                break;
                

            case USB_DEVICE_ID_RAZER_MAMBA_WIRED:
                CREATE_DEVICE_FILE(&hdev->dev, &dev_attr_poll_rate);
                CREATE_DEVICE_FILE(&hdev->dev, &dev_attr_matrix_custom_frame);
                CREATE_DEVICE_FILE(&hdev->dev, &dev_attr_matrix_brightness);
                CREATE_DEVICE_FILE(&hdev->dev, &dev_attr_dpi);
                CREATE_DEVICE_FILE(&hdev->dev, &dev_attr_matrix_effect_custom);
                CREATE_DEVICE_FILE(&hdev->dev, &dev_attr_matrix_effect_static);
                CREATE_DEVICE_FILE(&hdev->dev, &dev_attr_matrix_effect_wave);
                CREATE_DEVICE_FILE(&hdev->dev, &dev_attr_matrix_effect_spectrum);
                CREATE_DEVICE_FILE(&hdev->dev, &dev_attr_matrix_effect_reactive);
                CREATE_DEVICE_FILE(&hdev->dev, &dev_attr_matrix_effect_breath);
                CREATE_DEVICE_FILE(&hdev->dev, &dev_attr_matrix_effect_none);
                break;
                
            case USB_DEVICE_ID_RAZER_MAMBA_TE_WIRED:
                CREATE_DEVICE_FILE(&hdev->dev, &dev_attr_matrix_custom_frame);
                CREATE_DEVICE_FILE(&hdev->dev, &dev_attr_matrix_brightness);
                CREATE_DEVICE_FILE(&hdev->dev, &dev_attr_dpi);
                CREATE_DEVICE_FILE(&hdev->dev, &dev_attr_matrix_effect_custom);
                CREATE_DEVICE_FILE(&hdev->dev, &dev_attr_matrix_effect_static);
                CREATE_DEVICE_FILE(&hdev->dev, &dev_attr_matrix_effect_wave);
                CREATE_DEVICE_FILE(&hdev->dev, &dev_attr_matrix_effect_spectrum);
                CREATE_DEVICE_FILE(&hdev->dev, &dev_attr_matrix_effect_reactive);
                CREATE_DEVICE_FILE(&hdev->dev, &dev_attr_matrix_effect_breath);
                CREATE_DEVICE_FILE(&hdev->dev, &dev_attr_logo_led_state);
                CREATE_DEVICE_FILE(&hdev->dev, &dev_attr_matrix_effect_none);
                break;
                
            case USB_DEVICE_ID_RAZER_ABYSSUS:
                CREATE_DEVICE_FILE(&hdev->dev, &dev_attr_logo_led_state);
                break;
                
            case USB_DEVICE_ID_RAZER_IMPERATOR:
                CREATE_DEVICE_FILE(&hdev->dev, &dev_attr_logo_led_state);
                CREATE_DEVICE_FILE(&hdev->dev, &dev_attr_scroll_led_state);
                CREATE_DEVICE_FILE(&hdev->dev, &dev_attr_poll_rate);
                CREATE_DEVICE_FILE(&hdev->dev, &dev_attr_dpi);
                break;
                
            case USB_DEVICE_ID_RAZER_OUROBOROS:
				CREATE_DEVICE_FILE(&hdev->dev, &dev_attr_dpi);
				CREATE_DEVICE_FILE(&hdev->dev, &dev_attr_charge_low_threshold);
                CREATE_DEVICE_FILE(&hdev->dev, &dev_attr_device_idle_time);
				CREATE_DEVICE_FILE(&hdev->dev, &dev_attr_scroll_led_brightness);
                CREATE_DEVICE_FILE(&hdev->dev, &dev_attr_scroll_led_state);
				CREATE_DEVICE_FILE(&hdev->dev, &dev_attr_charge_level);
                CREATE_DEVICE_FILE(&hdev->dev, &dev_attr_charge_status);
                CREATE_DEVICE_FILE(&hdev->dev, &dev_attr_poll_rate);
				break;
                
            case USB_DEVICE_ID_RAZER_OROCHI_CHROMA:
                CREATE_DEVICE_FILE(&hdev->dev, &dev_attr_scroll_led_state);
                CREATE_DEVICE_FILE(&hdev->dev, &dev_attr_poll_rate);
                CREATE_DEVICE_FILE(&hdev->dev, &dev_attr_dpi);
                CREATE_DEVICE_FILE(&hdev->dev, &dev_attr_matrix_brightness);
                CREATE_DEVICE_FILE(&hdev->dev, &dev_attr_matrix_effect_none);
                CREATE_DEVICE_FILE(&hdev->dev, &dev_attr_matrix_effect_static);
                CREATE_DEVICE_FILE(&hdev->dev, &dev_attr_matrix_effect_spectrum);
                CREATE_DEVICE_FILE(&hdev->dev, &dev_attr_matrix_effect_reactive);
                CREATE_DEVICE_FILE(&hdev->dev, &dev_attr_matrix_effect_breath);
                CREATE_DEVICE_FILE(&hdev->dev, &dev_attr_charge_low_threshold);
                CREATE_DEVICE_FILE(&hdev->dev, &dev_attr_device_idle_time);
                break;
                
            case USB_DEVICE_ID_RAZER_NAGA_HEX:
            case USB_DEVICE_ID_RAZER_TAIPAN:
                CREATE_DEVICE_FILE(&hdev->dev, &dev_attr_dpi);
                CREATE_DEVICE_FILE(&hdev->dev, &dev_attr_poll_rate);
                CREATE_DEVICE_FILE(&hdev->dev, &dev_attr_scroll_led_state);
                CREATE_DEVICE_FILE(&hdev->dev, &dev_attr_logo_led_state);
                break;
            
            case USB_DEVICE_ID_RAZER_DEATHADDER_CHROMA:
                CREATE_DEVICE_FILE(&hdev->dev, &dev_attr_dpi);            
                CREATE_DEVICE_FILE(&hdev->dev, &dev_attr_poll_rate);
                CREATE_DEVICE_FILE(&hdev->dev, &dev_attr_scroll_led_brightness);
                CREATE_DEVICE_FILE(&hdev->dev, &dev_attr_scroll_led_state);
                CREATE_DEVICE_FILE(&hdev->dev, &dev_attr_scroll_led_rgb);
                CREATE_DEVICE_FILE(&hdev->dev, &dev_attr_scroll_led_effect);
                CREATE_DEVICE_FILE(&hdev->dev, &dev_attr_logo_led_brightness);
                CREATE_DEVICE_FILE(&hdev->dev, &dev_attr_logo_led_state);
                CREATE_DEVICE_FILE(&hdev->dev, &dev_attr_logo_led_rgb);
                CREATE_DEVICE_FILE(&hdev->dev, &dev_attr_logo_led_effect);
                break;

            case USB_DEVICE_ID_RAZER_DIAMONDBACK_CHROMA:
                CREATE_DEVICE_FILE(&hdev->dev, &dev_attr_matrix_custom_frame);
                CREATE_DEVICE_FILE(&hdev->dev, &dev_attr_matrix_brightness);
                CREATE_DEVICE_FILE(&hdev->dev, &dev_attr_dpi);
                CREATE_DEVICE_FILE(&hdev->dev, &dev_attr_matrix_effect_custom);
                CREATE_DEVICE_FILE(&hdev->dev, &dev_attr_matrix_effect_static);
                CREATE_DEVICE_FILE(&hdev->dev, &dev_attr_matrix_effect_wave);
                CREATE_DEVICE_FILE(&hdev->dev, &dev_attr_matrix_effect_spectrum);
                CREATE_DEVICE_FILE(&hdev->dev, &dev_attr_matrix_effect_reactive);
                CREATE_DEVICE_FILE(&hdev->dev, &dev_attr_matrix_effect_breath);
                CREATE_DEVICE_FILE(&hdev->dev, &dev_attr_logo_led_state);
                CREATE_DEVICE_FILE(&hdev->dev, &dev_attr_matrix_effect_none);
                break;

        }
    
    }

    hid_set_drvdata(hdev, dev);

    retval = hid_parse(hdev);
    if(retval)    {
        hid_err(hdev, "parse failed\n");
        goto exit_free;
    }
    retval = hid_hw_start(hdev, HID_CONNECT_DEFAULT);
    if (retval) {
        hid_err(hdev, "hw start failed\n");
        goto exit_free;
    }

    //razer_reset(usb_dev);
    //razer_activate_macro_keys(usb_dev);
    //msleep(3000);
    return 0;
exit:
    return retval;
exit_free:
    kfree(dev);
    return retval;
}


/**
 * Unbind function
 */
static void razer_mouse_disconnect(struct hid_device *hdev)
{
    struct razer_mouse_device *dev;
    struct usb_interface *intf = to_usb_interface(hdev->dev.parent);
    struct usb_device *usb_dev = interface_to_usbdev(intf);

    dev = hid_get_drvdata(hdev);
    
    if(intf->cur_altsetting->desc.bInterfaceProtocol == USB_INTERFACE_PROTOCOL_MOUSE)
    {
        device_remove_file(&hdev->dev, &dev_attr_version);
        device_remove_file(&hdev->dev, &dev_attr_test);
        device_remove_file(&hdev->dev, &dev_attr_firmware_version);
        device_remove_file(&hdev->dev, &dev_attr_device_type);
        device_remove_file(&hdev->dev, &dev_attr_device_serial);
        device_remove_file(&hdev->dev, &dev_attr_device_mode);
        
        switch(usb_dev->descriptor.idProduct)
        {
            case USB_DEVICE_ID_RAZER_DEATHADDER_ELITE:
                device_remove_file(&hdev->dev, &dev_attr_poll_rate);
                device_remove_file(&hdev->dev, &dev_attr_dpi);
                device_remove_file(&hdev->dev, &dev_attr_logo_led_brightness);
                device_remove_file(&hdev->dev, &dev_attr_logo_matrix_effect_spectrum);
                device_remove_file(&hdev->dev, &dev_attr_logo_matrix_effect_reactive);
                device_remove_file(&hdev->dev, &dev_attr_logo_matrix_effect_breath);
                device_remove_file(&hdev->dev, &dev_attr_logo_matrix_effect_static);
                device_remove_file(&hdev->dev, &dev_attr_logo_matrix_effect_none);
                device_remove_file(&hdev->dev, &dev_attr_scroll_led_brightness);
                device_remove_file(&hdev->dev, &dev_attr_scroll_matrix_effect_spectrum);
                device_remove_file(&hdev->dev, &dev_attr_scroll_matrix_effect_reactive);
                device_remove_file(&hdev->dev, &dev_attr_scroll_matrix_effect_breath);
                device_remove_file(&hdev->dev, &dev_attr_scroll_matrix_effect_static);
                device_remove_file(&hdev->dev, &dev_attr_scroll_matrix_effect_none);
                device_remove_file(&hdev->dev, &dev_attr_matrix_effect_custom);
                device_remove_file(&hdev->dev, &dev_attr_matrix_custom_frame);
                break;
            
            case USB_DEVICE_ID_RAZER_NAGA_HEX_V2:
                device_remove_file(&hdev->dev, &dev_attr_poll_rate);
                device_remove_file(&hdev->dev, &dev_attr_dpi);
                device_remove_file(&hdev->dev, &dev_attr_matrix_brightness);
                device_remove_file(&hdev->dev, &dev_attr_matrix_effect_spectrum);
                device_remove_file(&hdev->dev, &dev_attr_matrix_effect_reactive);
                device_remove_file(&hdev->dev, &dev_attr_matrix_effect_breath);
                device_remove_file(&hdev->dev, &dev_attr_matrix_effect_static);
                device_remove_file(&hdev->dev, &dev_attr_matrix_effect_none);
                device_remove_file(&hdev->dev, &dev_attr_logo_led_brightness);
                device_remove_file(&hdev->dev, &dev_attr_logo_matrix_effect_spectrum);
                device_remove_file(&hdev->dev, &dev_attr_logo_matrix_effect_reactive);
                device_remove_file(&hdev->dev, &dev_attr_logo_matrix_effect_breath);
                device_remove_file(&hdev->dev, &dev_attr_logo_matrix_effect_static);
                device_remove_file(&hdev->dev, &dev_attr_logo_matrix_effect_none);
                device_remove_file(&hdev->dev, &dev_attr_scroll_led_brightness);
                device_remove_file(&hdev->dev, &dev_attr_scroll_matrix_effect_spectrum);
                device_remove_file(&hdev->dev, &dev_attr_scroll_matrix_effect_reactive);
                device_remove_file(&hdev->dev, &dev_attr_scroll_matrix_effect_breath);
                device_remove_file(&hdev->dev, &dev_attr_scroll_matrix_effect_static);
                device_remove_file(&hdev->dev, &dev_attr_scroll_matrix_effect_none);
                device_remove_file(&hdev->dev, &dev_attr_matrix_effect_custom);
                device_remove_file(&hdev->dev, &dev_attr_matrix_custom_frame);
                break;
            
            case USB_DEVICE_ID_RAZER_MAMBA_WIRELESS:
                device_remove_file(&hdev->dev, &dev_attr_poll_rate);
                device_remove_file(&hdev->dev, &dev_attr_charge_level);
                device_remove_file(&hdev->dev, &dev_attr_charge_status);
                device_remove_file(&hdev->dev, &dev_attr_charge_effect);
                device_remove_file(&hdev->dev, &dev_attr_charge_colour);
                device_remove_file(&hdev->dev, &dev_attr_charge_low_threshold);
                device_remove_file(&hdev->dev, &dev_attr_device_idle_time);
                device_remove_file(&hdev->dev, &dev_attr_dpi);
                device_remove_file(&hdev->dev, &dev_attr_matrix_effect_static);
                device_remove_file(&hdev->dev, &dev_attr_matrix_effect_wave);
                device_remove_file(&hdev->dev, &dev_attr_matrix_effect_custom);
                device_remove_file(&hdev->dev, &dev_attr_matrix_effect_spectrum);
                device_remove_file(&hdev->dev, &dev_attr_matrix_effect_reactive);
                device_remove_file(&hdev->dev, &dev_attr_matrix_effect_breath);
                device_remove_file(&hdev->dev, &dev_attr_matrix_effect_none);
                device_remove_file(&hdev->dev, &dev_attr_matrix_custom_frame);
                device_remove_file(&hdev->dev, &dev_attr_matrix_brightness);
                break;

            case USB_DEVICE_ID_RAZER_MAMBA_WIRED:
                device_remove_file(&hdev->dev, &dev_attr_poll_rate);
                device_remove_file(&hdev->dev, &dev_attr_matrix_custom_frame);
                device_remove_file(&hdev->dev, &dev_attr_matrix_brightness);
                device_remove_file(&hdev->dev, &dev_attr_dpi);
                device_remove_file(&hdev->dev, &dev_attr_matrix_effect_custom);
                device_remove_file(&hdev->dev, &dev_attr_matrix_effect_static);
                device_remove_file(&hdev->dev, &dev_attr_matrix_effect_wave);
                device_remove_file(&hdev->dev, &dev_attr_matrix_effect_spectrum);
                device_remove_file(&hdev->dev, &dev_attr_matrix_effect_reactive);
                device_remove_file(&hdev->dev, &dev_attr_matrix_effect_breath);
                device_remove_file(&hdev->dev, &dev_attr_matrix_effect_none);
                break;
                
            case USB_DEVICE_ID_RAZER_MAMBA_TE_WIRED:
                device_remove_file(&hdev->dev, &dev_attr_matrix_custom_frame);
                device_remove_file(&hdev->dev, &dev_attr_matrix_brightness);
                device_remove_file(&hdev->dev, &dev_attr_dpi);
                device_remove_file(&hdev->dev, &dev_attr_matrix_effect_custom);
                device_remove_file(&hdev->dev, &dev_attr_matrix_effect_static);
                device_remove_file(&hdev->dev, &dev_attr_matrix_effect_wave);
                device_remove_file(&hdev->dev, &dev_attr_matrix_effect_spectrum);
                device_remove_file(&hdev->dev, &dev_attr_matrix_effect_reactive);
                device_remove_file(&hdev->dev, &dev_attr_matrix_effect_breath);
                device_remove_file(&hdev->dev, &dev_attr_logo_led_state);
                device_remove_file(&hdev->dev, &dev_attr_matrix_effect_none);
                break;
                
            case USB_DEVICE_ID_RAZER_ABYSSUS:
                device_remove_file(&hdev->dev, &dev_attr_logo_led_state);
                break;
                
            case USB_DEVICE_ID_RAZER_IMPERATOR:
                device_remove_file(&hdev->dev, &dev_attr_logo_led_state);
                device_remove_file(&hdev->dev, &dev_attr_scroll_led_state);
                device_remove_file(&hdev->dev, &dev_attr_poll_rate);
                device_remove_file(&hdev->dev, &dev_attr_dpi);
                break;
                
            case USB_DEVICE_ID_RAZER_OUROBOROS:
				device_remove_file(&hdev->dev, &dev_attr_dpi);
				device_remove_file(&hdev->dev, &dev_attr_charge_low_threshold);
                device_remove_file(&hdev->dev, &dev_attr_device_idle_time);
				device_remove_file(&hdev->dev, &dev_attr_scroll_led_brightness);
                device_remove_file(&hdev->dev, &dev_attr_scroll_led_state);
				device_remove_file(&hdev->dev, &dev_attr_charge_level);
                device_remove_file(&hdev->dev, &dev_attr_charge_status);
                device_remove_file(&hdev->dev, &dev_attr_poll_rate);
				break;
                
                
            case USB_DEVICE_ID_RAZER_OROCHI_CHROMA:
                device_remove_file(&hdev->dev, &dev_attr_scroll_led_state);
                device_remove_file(&hdev->dev, &dev_attr_poll_rate);
                device_remove_file(&hdev->dev, &dev_attr_dpi);
                device_remove_file(&hdev->dev, &dev_attr_matrix_brightness);
                device_remove_file(&hdev->dev, &dev_attr_matrix_effect_none);
                device_remove_file(&hdev->dev, &dev_attr_matrix_effect_static);
                device_remove_file(&hdev->dev, &dev_attr_matrix_effect_spectrum);
                device_remove_file(&hdev->dev, &dev_attr_matrix_effect_reactive);
                device_remove_file(&hdev->dev, &dev_attr_matrix_effect_breath);
                device_remove_file(&hdev->dev, &dev_attr_charge_low_threshold);
                device_remove_file(&hdev->dev, &dev_attr_device_idle_time);
                break;
            
            case USB_DEVICE_ID_RAZER_NAGA_HEX:
            case USB_DEVICE_ID_RAZER_TAIPAN:
                device_remove_file(&hdev->dev, &dev_attr_dpi);
                device_remove_file(&hdev->dev, &dev_attr_poll_rate);
                device_remove_file(&hdev->dev, &dev_attr_scroll_led_state);
                device_remove_file(&hdev->dev, &dev_attr_logo_led_state);
                break;
            
            case USB_DEVICE_ID_RAZER_DEATHADDER_CHROMA:
                device_remove_file(&hdev->dev, &dev_attr_dpi);            
                device_remove_file(&hdev->dev, &dev_attr_poll_rate);
                device_remove_file(&hdev->dev, &dev_attr_scroll_led_brightness);
                device_remove_file(&hdev->dev, &dev_attr_scroll_led_state);
                device_remove_file(&hdev->dev, &dev_attr_scroll_led_rgb);
                device_remove_file(&hdev->dev, &dev_attr_scroll_led_effect);
                device_remove_file(&hdev->dev, &dev_attr_logo_led_brightness);
                device_remove_file(&hdev->dev, &dev_attr_logo_led_state);
                device_remove_file(&hdev->dev, &dev_attr_logo_led_rgb);
                device_remove_file(&hdev->dev, &dev_attr_logo_led_effect);
                break;

            case USB_DEVICE_ID_RAZER_DIAMONDBACK_CHROMA:
                device_remove_file(&hdev->dev, &dev_attr_matrix_custom_frame);
                device_remove_file(&hdev->dev, &dev_attr_matrix_brightness);
                device_remove_file(&hdev->dev, &dev_attr_dpi);
                device_remove_file(&hdev->dev, &dev_attr_matrix_effect_custom);
                device_remove_file(&hdev->dev, &dev_attr_matrix_effect_static);
                device_remove_file(&hdev->dev, &dev_attr_matrix_effect_wave);
                device_remove_file(&hdev->dev, &dev_attr_matrix_effect_spectrum);
                device_remove_file(&hdev->dev, &dev_attr_matrix_effect_reactive);
                device_remove_file(&hdev->dev, &dev_attr_matrix_effect_breath);
                device_remove_file(&hdev->dev, &dev_attr_logo_led_state);
                device_remove_file(&hdev->dev, &dev_attr_matrix_effect_none);
                break;
        }
    
    }
    

    hid_hw_stop(hdev);
    kfree(dev);
    dev_info(&intf->dev, "Razer Device disconnected\n");
}

static int razer_raw_event(struct hid_device *hdev, struct hid_report *report, u8 *data, int size)
{
	if(size >= 4) {
		printk(KERN_WARNING "razermouse_test: %02x%02x%02x%02x", data[0], data[1], data[2], data[3]);
	}
	return 0;
}


/**
 * Device ID mapping table
 */
static const struct hid_device_id razer_devices[] = {
	{ HID_USB_DEVICE(USB_VENDOR_ID_RAZER,USB_DEVICE_ID_RAZER_NAGA_HEX) },
    { HID_USB_DEVICE(USB_VENDOR_ID_RAZER,USB_DEVICE_ID_RAZER_MAMBA_WIRED) },
    { HID_USB_DEVICE(USB_VENDOR_ID_RAZER,USB_DEVICE_ID_RAZER_MAMBA_WIRELESS) },
    { HID_USB_DEVICE(USB_VENDOR_ID_RAZER,USB_DEVICE_ID_RAZER_MAMBA_TE_WIRED) },
    { HID_USB_DEVICE(USB_VENDOR_ID_RAZER,USB_DEVICE_ID_RAZER_ABYSSUS) },
    { HID_USB_DEVICE(USB_VENDOR_ID_RAZER,USB_DEVICE_ID_RAZER_TAIPAN) },
    { HID_USB_DEVICE(USB_VENDOR_ID_RAZER,USB_DEVICE_ID_RAZER_IMPERATOR) },
    { HID_USB_DEVICE(USB_VENDOR_ID_RAZER,USB_DEVICE_ID_RAZER_OUROBOROS) },
    { HID_USB_DEVICE(USB_VENDOR_ID_RAZER,USB_DEVICE_ID_RAZER_OROCHI_CHROMA) },
    { HID_USB_DEVICE(USB_VENDOR_ID_RAZER,USB_DEVICE_ID_RAZER_DEATHADDER_CHROMA) },
    { HID_USB_DEVICE(USB_VENDOR_ID_RAZER,USB_DEVICE_ID_RAZER_NAGA_HEX_V2) },
    { HID_USB_DEVICE(USB_VENDOR_ID_RAZER,USB_DEVICE_ID_RAZER_DEATHADDER_ELITE) },
    { HID_USB_DEVICE(USB_VENDOR_ID_RAZER,USB_DEVICE_ID_RAZER_DIAMONDBACK_CHROMA) },
    { }
};

MODULE_DEVICE_TABLE(hid, razer_devices);


/**
 * Describes the contents of the driver
 */
static struct hid_driver razer_mouse_driver = {
    .name      = "razermouse",
    .id_table  = razer_devices,
    .probe     = razer_mouse_probe,
    .remove    = razer_mouse_disconnect,
<<<<<<< HEAD
    .raw_event     = razer_raw_event,
=======

    .raw_event = razer_raw_event,
>>>>>>> eafd3e39
};

module_hid_driver(razer_mouse_driver);<|MERGE_RESOLUTION|>--- conflicted
+++ resolved
@@ -2231,12 +2231,7 @@
     .id_table  = razer_devices,
     .probe     = razer_mouse_probe,
     .remove    = razer_mouse_disconnect,
-<<<<<<< HEAD
-    .raw_event     = razer_raw_event,
-=======
-
     .raw_event = razer_raw_event,
->>>>>>> eafd3e39
 };
 
 module_hid_driver(razer_mouse_driver);
/*
 * This program is free software; you can redistribute it and/or modify
 * it under the terms of the GNU General Public License as published by
 * the Free Software Foundation; either version 2 of the License, or
 * (at your option) any later version.
 *
 * This program is distributed in the hope that it will be useful,
 * but WITHOUT ANY WARRANTY; without even the implied warranty of
 * MERCHANTABILITY or FITNESS FOR A PARTICULAR PURPOSE.  See the
 * GNU General Public License for more details.
 *
 * You should have received a copy of the GNU General Public License
 * along with this program; if not, write to the Free Software
 * Foundation, Inc., 51 Franklin Street, Fifth Floor, Boston, MA 02110-1301, USA
 *
 * Should you need to contact me, the author, you can do so by
 * e-mail - mail your message to Terry Cain <terry@terrys-home.co.uk>
 */


#include <linux/kernel.h>
#include <linux/slab.h>
#include <linux/module.h>
#include <linux/init.h>
#include <linux/usb/input.h>
#include <linux/hid.h>
#include <linux/random.h>

#include "razermouse_driver.h"
#include "razercommon.h"
#include "razerchromacommon.h"

/*
 * Version Information
 */
#define DRIVER_VERSION "1.0"
#define DRIVER_AUTHOR "Terry Cain <terry@terrys-home.co.uk>"
#define DRIVER_DESC "Razer Mouse Device Driver"
#define DRIVER_LICENSE "GPL v2"

MODULE_AUTHOR(DRIVER_AUTHOR);
MODULE_DESCRIPTION(DRIVER_DESC);
MODULE_LICENSE(DRIVER_LICENSE);


/**
 * Send report to the mouse
 */
int razer_get_report(struct usb_device *usb_dev, struct razer_report *request_report, struct razer_report *response_report)
{
    return razer_get_usb_response(usb_dev, 0x00, request_report, 0x00, response_report, RAZER_MOUSE_WAIT_MIN_US, RAZER_MOUSE_WAIT_MAX_US);
}

/**
 * Function to send to device, get response, and actually check the response
 */
struct razer_report razer_send_payload(struct usb_device *usb_dev, struct razer_report *request_report)
{
    int retval = -1;
    struct razer_report response_report;

    request_report->crc = razer_calculate_crc(request_report);

    retval = razer_get_report(usb_dev, request_report, &response_report);

    if(retval == 0) {
        // Check the packet number, class and command are the same
        if(response_report.remaining_packets != request_report->remaining_packets ||
           response_report.command_class != request_report->command_class ||
           response_report.command_id.id != request_report->command_id.id) {
            print_erroneous_report(&response_report, "razermouse", "Response doesnt match request");
//        } else if (response_report.status == RAZER_CMD_BUSY) {
//            print_erroneous_report(&response_report, "razermouse", "Device is busy");
        } else if (response_report.status == RAZER_CMD_FAILURE) {
            print_erroneous_report(&response_report, "razermouse", "Command failed");
        } else if (response_report.status == RAZER_CMD_NOT_SUPPORTED) {
            print_erroneous_report(&response_report, "razermouse", "Command not supported");
        } else if (response_report.status == RAZER_CMD_TIMEOUT) {
            print_erroneous_report(&response_report, "razermouse", "Command timed out");
        }
    } else {
        print_erroneous_report(&response_report, "razermouse", "Invalid Report Length");
    }

    return response_report;
}


/*
 * New functions
 */


/**
 * Read device file "version"
 *
 * Returns a string
 */
static ssize_t razer_attr_read_version(struct device *dev, struct device_attribute *attr, char *buf)
{
    return sprintf(buf, "%s\n", VERSION);
}

/**
 * Read device file "device_type"
 *
 * Returns friendly string of device type
 */
static ssize_t razer_attr_read_device_type(struct device *dev, struct device_attribute *attr, char *buf)
{
    struct usb_interface *intf = to_usb_interface(dev->parent);
    struct usb_device *usb_dev = interface_to_usbdev(intf);

    char *device_type;

    switch (usb_dev->descriptor.idProduct) {
    case USB_DEVICE_ID_RAZER_MAMBA_2012_WIRED:
        device_type = "Razer Mamba 2012 (Wired)\n";
        break;

<<<<<<< HEAD
        case USB_DEVICE_ID_RAZER_ABYSSUS:
            device_type = "Razer Abyssus 2014\n";
            break;
        
        case USB_DEVICE_ID_RAZER_IMPERATOR:
            device_type = "Razer Imperator 2012\n";
            break;
            
        case USB_DEVICE_ID_RAZER_OUROBOROS:
            device_type = "Razer Ouroboros\n";
            break;
        
        case USB_DEVICE_ID_RAZER_OROCHI_CHROMA:
            device_type = "Razer Orochi (Wired)\n";
            break;
            
        case USB_DEVICE_ID_RAZER_DEATHADDER_CHROMA:
            device_type = "Razer DeathAdder Chroma\n";
            break;
        
        case USB_DEVICE_ID_RAZER_NAGA_HEX_V2:
            device_type = "Razer Naga Hex V2\n";
            break;
        
        case USB_DEVICE_ID_RAZER_NAGA_CHROMA:
            device_type = "Razer Naga Chroma\n";
            break;
        
        case USB_DEVICE_ID_RAZER_DEATHADDER_ELITE:
            device_type = "Razer DeathAdder Elite\n";
            break;
=======
    case USB_DEVICE_ID_RAZER_MAMBA_2012_WIRELESS:
        device_type = "Razer Mamba 2012 (Wireless)\n";
        break;
>>>>>>> e124956b

    case USB_DEVICE_ID_RAZER_MAMBA_WIRED:
        device_type = "Razer Mamba (Wired)\n";
        break;

    case USB_DEVICE_ID_RAZER_MAMBA_WIRELESS:
        device_type = "Razer Mamba (Wireless)\n";
        break;

    case USB_DEVICE_ID_RAZER_MAMBA_TE_WIRED:
        device_type = "Razer Mamba Tournament Edition\n";
        break;

    case USB_DEVICE_ID_RAZER_ABYSSUS:
        device_type = "Razer Abyssus 2014\n";
        break;

    case USB_DEVICE_ID_RAZER_IMPERATOR:
        device_type = "Razer Imperator 2012\n";
        break;

    case USB_DEVICE_ID_RAZER_OUROBOROS:
        device_type = "Razer Ouroboros\n";
        break;

    case USB_DEVICE_ID_RAZER_OROCHI_CHROMA:
        device_type = "Razer Orochi (Wired)\n";
        break;

    case USB_DEVICE_ID_RAZER_DEATHADDER_CHROMA:
        device_type = "Razer DeathAdder Chroma\n";
        break;

    case USB_DEVICE_ID_RAZER_NAGA_HEX_RED:
        device_type = "Razer Naga Hex (Red)\n";
        break;

    case USB_DEVICE_ID_RAZER_NAGA_HEX:
        device_type = "Razer Naga Hex\n";
        break;

    case USB_DEVICE_ID_RAZER_NAGA_2014:
        device_type = "Razer Naga 2014\n";
        break;

    case USB_DEVICE_ID_RAZER_TAIPAN:
        device_type = "Razer Taipan\n";
        break;

    case USB_DEVICE_ID_RAZER_NAGA_HEX_V2:
        device_type = "Razer Naga Hex V2\n";
        break;

    case USB_DEVICE_ID_RAZER_NAGA_CHROMA:
        device_type = "Razer Naga Chroma\n";
        break;

    case USB_DEVICE_ID_RAZER_DEATHADDER_ELITE:
        device_type = "Razer DeathAdder Elite\n";
        break;

    case USB_DEVICE_ID_RAZER_DIAMONDBACK_CHROMA:
        device_type = "Razer Diamondback Chroma\n";
        break;

    default:
        device_type = "Unknown Device\n";
    }

    return sprintf(buf, device_type);
}

/**
 * Read device file "get_firmware_version"
 *
 * Returns a string
 */
static ssize_t razer_attr_read_get_firmware_version(struct device *dev, struct device_attribute *attr, char *buf)
{
    struct usb_interface *intf = to_usb_interface(dev->parent);
    struct usb_device *usb_dev = interface_to_usbdev(intf);
    struct razer_report report = razer_chroma_standard_get_firmware_version();
    struct razer_report response_report;

    switch(usb_dev->descriptor.idProduct) {
    case USB_DEVICE_ID_RAZER_NAGA_HEX_V2:
    case USB_DEVICE_ID_RAZER_DEATHADDER_ELITE:
        report.transaction_id.id = 0x3f;
        break;
    }

    response_report = razer_send_payload(usb_dev, &report);

    return sprintf(buf, "v%d.%d\n", response_report.arguments[0], response_report.arguments[1]);
}

/**
 * Write device file "test"
 *
 * Writes the colour segments on the mouse.
 */
static ssize_t razer_attr_write_test(struct device *dev, struct device_attribute *attr, const char *buf, size_t count)
{
    return count;
}

/**
 * Write device file "mode_none"
 *
 * No effect is activated whenever this file is written to
 */
static ssize_t razer_attr_write_mode_none(struct device *dev, struct device_attribute *attr, const char *buf, size_t count)
{
    struct usb_interface *intf = to_usb_interface(dev->parent);
    struct usb_device *usb_dev = interface_to_usbdev(intf);
    struct razer_report report;
<<<<<<< HEAD
    
    switch (usb_dev->descriptor.idProduct)
    {
        case USB_DEVICE_ID_RAZER_NAGA_HEX_V2:
            report = razer_chroma_mouse_extended_matrix_effect_none(VARSTORE, BACKLIGHT_LED);
            report.transaction_id.id = 0x3f;
            break;
        
        case USB_DEVICE_ID_RAZER_NAGA_CHROMA:
            report = razer_chroma_mouse_extended_matrix_effect_none(VARSTORE, BACKLIGHT_LED);
            break;
        
        default:
            report = razer_chroma_standard_matrix_effect_none(VARSTORE, BACKLIGHT_LED);
            break;
=======

    switch (usb_dev->descriptor.idProduct) {
    case USB_DEVICE_ID_RAZER_NAGA_HEX_V2:
        report = razer_chroma_mouse_extended_matrix_effect_none(VARSTORE, BACKLIGHT_LED);
        report.transaction_id.id = 0x3f;
        break;

    case USB_DEVICE_ID_RAZER_NAGA_CHROMA:
        report = razer_chroma_mouse_extended_matrix_effect_none(VARSTORE, BACKLIGHT_LED);
        break;

    default:
        report = razer_chroma_standard_matrix_effect_none(VARSTORE, BACKLIGHT_LED);
        break;
>>>>>>> e124956b
    }

    razer_send_payload(usb_dev, &report);
    return count;
}

/**
 * Write device file "mode_custom"
 *
 * Sets the mouse to custom mode whenever the file is written to
 */
static ssize_t razer_attr_write_mode_custom(struct device *dev, struct device_attribute *attr, const char *buf, size_t count)
{
    struct usb_interface *intf = to_usb_interface(dev->parent);
    struct usb_device *usb_dev = interface_to_usbdev(intf);
    struct razer_report report = razer_chroma_standard_matrix_effect_custom_frame(NOSTORE);

    switch (usb_dev->descriptor.idProduct) {
<<<<<<< HEAD
		case USB_DEVICE_ID_RAZER_NAGA_HEX_V2: // TODO look into this think its extended effectrs
			report = razer_chroma_standard_matrix_effect_custom_frame(NOSTORE);
			report.transaction_id.id = 0x3f;
			break;

		case USB_DEVICE_ID_RAZER_DEATHADDER_ELITE:
		case USB_DEVICE_ID_RAZER_NAGA_CHROMA:
			report = razer_chroma_extended_matrix_effect_custom_frame();
			report.transaction_id.id = 0x3f;
			break;

		case USB_DEVICE_ID_RAZER_MAMBA_WIRELESS:
			report = razer_chroma_standard_matrix_effect_custom_frame(NOSTORE);
			report.transaction_id.id = 0x80;
			break;
	}
    
=======
    case USB_DEVICE_ID_RAZER_NAGA_HEX_V2: // TODO look into this think its extended effects
        report = razer_chroma_standard_matrix_effect_custom_frame(NOSTORE);
        report.transaction_id.id = 0x3f;
        break;

    case USB_DEVICE_ID_RAZER_DEATHADDER_ELITE:
    case USB_DEVICE_ID_RAZER_NAGA_CHROMA:
        report = razer_chroma_extended_matrix_effect_custom_frame();
        report.transaction_id.id = 0x3f;
        break;

    case USB_DEVICE_ID_RAZER_MAMBA_WIRELESS:
        report = razer_chroma_standard_matrix_effect_custom_frame(NOSTORE);
        report.transaction_id.id = 0x80;
        break;
    }

>>>>>>> e124956b
    razer_send_payload(usb_dev, &report);

    return count;
}

/**
 * Write device file "mode_static"
 *
 * Set the mouse to static mode when 3 RGB bytes are written
 */
static ssize_t razer_attr_write_mode_static(struct device *dev, struct device_attribute *attr, const char *buf, size_t count)
{
    struct usb_interface *intf = to_usb_interface(dev->parent);
    struct usb_device *usb_dev = interface_to_usbdev(intf);
    struct razer_report report;

<<<<<<< HEAD
    if(count == 3)
    {
        switch (usb_dev->descriptor.idProduct)
        {
            case USB_DEVICE_ID_RAZER_NAGA_HEX_V2:
                report = razer_chroma_mouse_extended_matrix_effect_static(VARSTORE, BACKLIGHT_LED, (struct razer_rgb*)&buf[0]);
                report.transaction_id.id = 0x3f;
                break;
               
            case USB_DEVICE_ID_RAZER_NAGA_CHROMA:
                report = razer_chroma_mouse_extended_matrix_effect_static(VARSTORE, BACKLIGHT_LED, (struct razer_rgb*)&buf[0]);
                report.transaction_id.id = 0xff;
                break;
            
            default:
                report = razer_chroma_standard_matrix_effect_static(VARSTORE, BACKLIGHT_LED, (struct razer_rgb*)&buf[0]);
                break;
=======
    if(count == 3) {
        switch (usb_dev->descriptor.idProduct) {
        case USB_DEVICE_ID_RAZER_NAGA_HEX_V2:
            report = razer_chroma_mouse_extended_matrix_effect_static(VARSTORE, BACKLIGHT_LED, (struct razer_rgb*)&buf[0]);
            report.transaction_id.id = 0x3f;
            break;

        case USB_DEVICE_ID_RAZER_NAGA_CHROMA:
            report = razer_chroma_mouse_extended_matrix_effect_static(VARSTORE, BACKLIGHT_LED, (struct razer_rgb*)&buf[0]);
            report.transaction_id.id = 0xff;
            break;

        default:
            report = razer_chroma_standard_matrix_effect_static(VARSTORE, BACKLIGHT_LED, (struct razer_rgb*)&buf[0]);
            break;
>>>>>>> e124956b
        }

        razer_send_payload(usb_dev, &report);
    } else {
        printk(KERN_WARNING "razermouse: Static mode only accepts RGB (3byte)");
    }

    return count;
}

/**
 * Write device file "mode_wave"
 *
 * When 1 is written (as a character, 0x31) the wave effect is displayed moving up the mouse
 * if 2 is written (0x32) then the wave effect goes down
 */
static ssize_t razer_attr_write_mode_wave(struct device *dev, struct device_attribute *attr, const char *buf, size_t count)
{
    struct usb_interface *intf = to_usb_interface(dev->parent);
    struct usb_device *usb_dev = interface_to_usbdev(intf);
    unsigned char direction = (unsigned char)simple_strtoul(buf, NULL, 10);
    struct razer_report report = razer_chroma_standard_matrix_effect_wave(VARSTORE, BACKLIGHT_LED, direction);

    razer_send_payload(usb_dev, &report);
    return count;
}

/**
 * Write device file "mode_spectrum"
 *
 * Spectrum effect mode is activated whenever the file is written to
 */
static ssize_t razer_attr_write_mode_spectrum(struct device *dev, struct device_attribute *attr, const char *buf, size_t count)
{
    struct usb_interface *intf = to_usb_interface(dev->parent);
    struct usb_device *usb_dev = interface_to_usbdev(intf);
    struct razer_report report;
<<<<<<< HEAD
    
    switch (usb_dev->descriptor.idProduct)
    {
        case USB_DEVICE_ID_RAZER_NAGA_HEX_V2:
            report = razer_chroma_mouse_extended_matrix_effect_spectrum(VARSTORE, BACKLIGHT_LED);
            report.transaction_id.id = 0x3f;
            break;
        
        case USB_DEVICE_ID_RAZER_NAGA_CHROMA:
            report = razer_chroma_mouse_extended_matrix_effect_spectrum(VARSTORE, BACKLIGHT_LED);
            break;
        
        default:
            report = razer_chroma_standard_matrix_effect_spectrum(VARSTORE, BACKLIGHT_LED);
            break;
=======

    switch (usb_dev->descriptor.idProduct) {
    case USB_DEVICE_ID_RAZER_NAGA_HEX_V2:
        report = razer_chroma_mouse_extended_matrix_effect_spectrum(VARSTORE, BACKLIGHT_LED);
        report.transaction_id.id = 0x3f;
        break;

    case USB_DEVICE_ID_RAZER_NAGA_CHROMA:
        report = razer_chroma_mouse_extended_matrix_effect_spectrum(VARSTORE, BACKLIGHT_LED);
        break;

    default:
        report = razer_chroma_standard_matrix_effect_spectrum(VARSTORE, BACKLIGHT_LED);
        break;
>>>>>>> e124956b
    }

    razer_send_payload(usb_dev, &report);

    return count;
}

/**
 * Write device file "mode_reactive"
 *
 * Sets reactive mode when this file is written to. A speed byte and 3 RGB bytes should be written
 */
static ssize_t razer_attr_write_mode_reactive(struct device *dev, struct device_attribute *attr, const char *buf, size_t count)
{
    struct usb_interface *intf = to_usb_interface(dev->parent);
    struct usb_device *usb_dev = interface_to_usbdev(intf);
    struct razer_report report;

    if(count == 4) {
        unsigned char speed = (unsigned char)buf[0];
<<<<<<< HEAD
        
        switch (usb_dev->descriptor.idProduct)
        {
            case USB_DEVICE_ID_RAZER_NAGA_HEX_V2:
                report = razer_chroma_mouse_extended_matrix_effect_reactive(VARSTORE, BACKLIGHT_LED, speed, (struct razer_rgb*)&buf[1]);
                report.transaction_id.id = 0x3f;
                break;
            
            case USB_DEVICE_ID_RAZER_NAGA_CHROMA:
                report = razer_chroma_mouse_extended_matrix_effect_reactive(VARSTORE, BACKLIGHT_LED, speed, (struct razer_rgb*)&buf[1]);
                break;
        
            default:
                report = razer_chroma_standard_matrix_effect_reactive(VARSTORE, BACKLIGHT_LED, speed, (struct razer_rgb*)&buf[1]);
                break;
=======

        switch (usb_dev->descriptor.idProduct) {
        case USB_DEVICE_ID_RAZER_NAGA_HEX_V2:
            report = razer_chroma_mouse_extended_matrix_effect_reactive(VARSTORE, BACKLIGHT_LED, speed, (struct razer_rgb*)&buf[1]);
            report.transaction_id.id = 0x3f;
            break;

        case USB_DEVICE_ID_RAZER_NAGA_CHROMA:
            report = razer_chroma_mouse_extended_matrix_effect_reactive(VARSTORE, BACKLIGHT_LED, speed, (struct razer_rgb*)&buf[1]);
            break;

        default:
            report = razer_chroma_standard_matrix_effect_reactive(VARSTORE, BACKLIGHT_LED, speed, (struct razer_rgb*)&buf[1]);
            break;
>>>>>>> e124956b
        }

        razer_send_payload(usb_dev, &report);

    } else {
        printk(KERN_WARNING "razermouse: Reactive only accepts Speed, RGB (4byte)");
    }
    return count;
}

/**
 * Write device file "mode_breath"
 *
 * Sets breathing mode by writing 1, 3 or 6 bytes
 */
static ssize_t razer_attr_write_mode_breath(struct device *dev, struct device_attribute *attr, const char *buf, size_t count)
{
    struct usb_interface *intf = to_usb_interface(dev->parent);
    struct usb_device *usb_dev = interface_to_usbdev(intf);
    struct razer_report report;

<<<<<<< HEAD
    switch (usb_dev->descriptor.idProduct) // TODO refactor to have 2 methods to split out the breathing crap
    {
        case USB_DEVICE_ID_RAZER_NAGA_HEX_V2:
        case USB_DEVICE_ID_RAZER_NAGA_CHROMA:
            switch(count)
            {
                case 3: // Single colour mode
                    report = razer_chroma_mouse_extended_matrix_effect_breathing_single(VARSTORE, BACKLIGHT_LED, (struct razer_rgb*)&buf[0]);
                    break;
                
                case 6: // Dual colour mode
                    report = razer_chroma_mouse_extended_matrix_effect_breathing_dual(VARSTORE, BACKLIGHT_LED, (struct razer_rgb*)&buf[0], (struct razer_rgb*)&buf[3]);
                    break;
                
                default: // "Random" colour mode
                    report = razer_chroma_mouse_extended_matrix_effect_breathing_random(VARSTORE, BACKLIGHT_LED);
                    break;
            }
			
			if(usb_dev->descriptor.idProduct != USB_DEVICE_ID_RAZER_NAGA_CHROMA) { // Chroma uses ff
				report.transaction_id.id = 0x3f;
			}
=======
    switch (usb_dev->descriptor.idProduct) { // TODO refactor to have 2 methods to split out the breathing crap
    case USB_DEVICE_ID_RAZER_NAGA_HEX_V2:
    case USB_DEVICE_ID_RAZER_NAGA_CHROMA:
        switch(count) {
        case 3: // Single colour mode
            report = razer_chroma_mouse_extended_matrix_effect_breathing_single(VARSTORE, BACKLIGHT_LED, (struct razer_rgb*)&buf[0]);
            break;

        case 6: // Dual colour mode
            report = razer_chroma_mouse_extended_matrix_effect_breathing_dual(VARSTORE, BACKLIGHT_LED, (struct razer_rgb*)&buf[0], (struct razer_rgb*)&buf[3]);
            break;

        default: // "Random" colour mode
            report = razer_chroma_mouse_extended_matrix_effect_breathing_random(VARSTORE, BACKLIGHT_LED);
            break;
        }

        if(usb_dev->descriptor.idProduct != USB_DEVICE_ID_RAZER_NAGA_CHROMA) { // Chroma uses ff
            report.transaction_id.id = 0x3f;
        }
        break;

    default:
        switch(count) {
        case 3: // Single colour mode
            report = razer_chroma_standard_matrix_effect_breathing_single(VARSTORE, BACKLIGHT_LED, (struct razer_rgb*)&buf[0]);
>>>>>>> e124956b
            break;

        case 6: // Dual colour mode
            report = razer_chroma_standard_matrix_effect_breathing_dual(VARSTORE, BACKLIGHT_LED, (struct razer_rgb*)&buf[0], (struct razer_rgb*)&buf[3]);
            break;

        default: // "Random" colour mode
            report = razer_chroma_standard_matrix_effect_breathing_random(VARSTORE, BACKLIGHT_LED);
            break;
        }
        break;
    }

    razer_send_payload(usb_dev, &report);

    return count;
}

/**
 * Read device file "get_serial"
 *
 * Returns a string
 */
static ssize_t razer_attr_read_get_serial(struct device *dev, struct device_attribute *attr, char *buf)
{
    struct razer_mouse_device *device = dev_get_drvdata(dev);
    char serial_string[23];
    struct razer_report report = razer_chroma_standard_get_serial();
    struct razer_report response_report;

    switch(device->usb_pid) {
    case USB_DEVICE_ID_RAZER_MAMBA_2012_WIRED: // Doesnt have proper serial
    case USB_DEVICE_ID_RAZER_MAMBA_2012_WIRELESS:
        return sprintf(buf, "%s\n", &device->serial[0]);
        break;

    case USB_DEVICE_ID_RAZER_NAGA_HEX_V2:
    case USB_DEVICE_ID_RAZER_DEATHADDER_ELITE:
        report.transaction_id.id = 0x3f;
        break;
    }

    mutex_lock(&device->lock);
    response_report = razer_send_payload(device->usb_dev, &report);
    strncpy(&serial_string[0], &response_report.arguments[0], 22);
    serial_string[22] = '\0';
    mutex_unlock(&device->lock);

    return sprintf(buf, "%s\n", &serial_string[0]);
}

/**
 * Read device file "get_battery"
 *
 * Returns an integer which needs to be scaled from 0-255 -> 0-100
 */
static ssize_t razer_attr_read_get_battery(struct device *dev, struct device_attribute *attr, char *buf)
{
    struct usb_interface *intf = to_usb_interface(dev->parent);
    struct usb_device *usb_dev = interface_to_usbdev(intf);
    struct razer_report report = razer_chroma_misc_get_battery_level();
    struct razer_report response_report = razer_send_payload(usb_dev, &report);

    return sprintf(buf, "%d\n", response_report.arguments[1]);
}

/**
 * Read device file "is_charging"
 *
 * Returns 0 when not charging, 1 when charging
 */
static ssize_t razer_attr_read_is_charging(struct device *dev, struct device_attribute *attr, char *buf)
{
    struct usb_interface *intf = to_usb_interface(dev->parent);
    struct usb_device *usb_dev = interface_to_usbdev(intf);
    struct razer_report report = razer_chroma_misc_get_charging_status();
    struct razer_report response_report = razer_send_payload(usb_dev, &report);

    return sprintf(buf, "%d\n", response_report.arguments[1]);
}

/**
 * Write device file "set_charging_effect"
 *
 * Sets charging effect.
 */
static ssize_t razer_attr_write_set_charging_effect(struct device *dev, struct device_attribute *attr, const char *buf, size_t count)
{
    struct usb_interface *intf = to_usb_interface(dev->parent);
    struct usb_device *usb_dev = interface_to_usbdev(intf);
    struct razer_report report;

    if(count == 1) {
        report = razer_chroma_misc_set_dock_charge_type(buf[0]);
        razer_send_payload(usb_dev, &report);
    } else {
        printk(KERN_WARNING "razermouse: Incorrect number of bytes for setting the charging effect\n");
    }
    return count;
}

/**
 * Write device file "set_charging_colour"
 *
 * Sets charging colour using 3 RGB bytes
 */
static ssize_t razer_attr_write_set_charging_colour(struct device *dev, struct device_attribute *attr, const char *buf, size_t count)
{
    struct usb_interface *intf = to_usb_interface(dev->parent);
    struct usb_device *usb_dev = interface_to_usbdev(intf);

    // First enable static charging effect
    struct razer_report report = razer_chroma_misc_set_dock_charge_type(0x01);
    razer_send_payload(usb_dev, &report);


    if(count == 3) {
        report = razer_chroma_standard_set_led_rgb(NOSTORE, BATTERY_LED, (struct razer_rgb*)&buf[0]);
        razer_send_payload(usb_dev, &report);
    } else {
        printk(KERN_WARNING "razermouse: Charging colour mode only accepts RGB (3byte)");
    }

    return count;
}

/**
 * Read device file "poll_rate"
 *
 * Returns a string
 */
static ssize_t razer_attr_read_poll_rate(struct device *dev, struct device_attribute *attr, char *buf)
{
    struct usb_interface *intf = to_usb_interface(dev->parent);
    struct usb_device *usb_dev = interface_to_usbdev(intf);
    struct razer_report report = razer_chroma_misc_get_polling_rate();
    struct razer_report response_report;
    unsigned short polling_rate = 0;

    switch(usb_dev->descriptor.idProduct) {
    case USB_DEVICE_ID_RAZER_NAGA_HEX_V2:
    case USB_DEVICE_ID_RAZER_DEATHADDER_ELITE:
        report.transaction_id.id = 0x3f;
        break;
    }

    response_report = razer_send_payload(usb_dev, &report);

    switch(response_report.arguments[0]) {
    case 0x01:
        polling_rate = 1000;
        break;
    case  0x02:
        polling_rate = 500;
        break;
    case  0x08:
        polling_rate = 125;
        break;
    }

    return sprintf(buf, "%d\n", polling_rate);
}

/**
 * Write device file "poll_rate"
 *
 * Sets the poll rate
 */
static ssize_t razer_attr_write_poll_rate(struct device *dev, struct device_attribute *attr, const char *buf, size_t count)
{
    struct usb_interface *intf = to_usb_interface(dev->parent);
    struct usb_device *usb_dev = interface_to_usbdev(intf);
    unsigned short polling_rate = (unsigned short)simple_strtoul(buf, NULL, 10);
    struct razer_report report = razer_chroma_misc_set_polling_rate(polling_rate);

    switch(usb_dev->descriptor.idProduct) {
    case USB_DEVICE_ID_RAZER_NAGA_HEX_V2:
    case USB_DEVICE_ID_RAZER_DEATHADDER_ELITE:
    case USB_DEVICE_ID_RAZER_MAMBA_WIRED:
    case USB_DEVICE_ID_RAZER_MAMBA_WIRELESS:
        report.transaction_id.id = 0x3f;
        break;
    }

    razer_send_payload(usb_dev, &report);

    return count;
}

/**
 * Write device file "set_wireless_brightness"
 *
 * Sets the brightness to the ASCII number written to this file.
 */

static ssize_t razer_attr_write_set_brightness(struct device *dev, struct device_attribute *attr, const char *buf, size_t count)
{
    struct usb_interface *intf = to_usb_interface(dev->parent);
    struct usb_device *usb_dev = interface_to_usbdev(intf);
    unsigned char brightness = (unsigned char)simple_strtoul(buf, NULL, 10);
    struct razer_report report;

    switch(usb_dev->descriptor.idProduct) {
    case USB_DEVICE_ID_RAZER_MAMBA_WIRELESS:
        report = razer_chroma_misc_set_dock_brightness(brightness);
        break;

    case USB_DEVICE_ID_RAZER_OROCHI_CHROMA:
        // Orochi sets brightness of scroll wheel apparently
        report = razer_chroma_standard_set_led_brightness(VARSTORE, SCROLL_WHEEL_LED, brightness);
        break;

    case USB_DEVICE_ID_RAZER_NAGA_HEX_V2:
        report = razer_chroma_standard_set_led_brightness(VARSTORE, BACKLIGHT_LED, brightness);
        report.transaction_id.id = 0x3f;
        break;

    default:
        report = razer_chroma_standard_set_led_brightness(VARSTORE, BACKLIGHT_LED, brightness);
        break;
    }
    razer_send_payload(usb_dev, &report);

    return count;
}

/**
 * Read device file "macro_mode"
 *
 * Returns a string
 */
static ssize_t razer_attr_read_set_brightness(struct device *dev, struct device_attribute *attr, char *buf)
{
    struct usb_interface *intf = to_usb_interface(dev->parent);
    struct usb_device *usb_dev = interface_to_usbdev(intf);
    struct razer_report report;
    struct razer_report response;
    unsigned char brightness_index = 0x02;

    switch(usb_dev->descriptor.idProduct) {
    case USB_DEVICE_ID_RAZER_MAMBA_WIRELESS:
        report = razer_chroma_misc_get_dock_brightness();
        brightness_index = 0x00;
        break;

    case USB_DEVICE_ID_RAZER_OROCHI_CHROMA:
        // Orochi sets brightness of scroll wheel apparently
        report = razer_chroma_standard_get_led_brightness(VARSTORE, SCROLL_WHEEL_LED);
        break;

    case USB_DEVICE_ID_RAZER_NAGA_HEX_V2:
        // Orochi sets brightness of scroll wheel apparently
        report = razer_chroma_standard_get_led_brightness(VARSTORE, BACKLIGHT_LED);
        report.transaction_id.id = 0x3f;
        break;

    default:
        report = razer_chroma_standard_get_led_brightness(VARSTORE, BACKLIGHT_LED);
        break;
    }
    response = razer_send_payload(usb_dev, &report);

    // Brightness is at arg[0] for dock and arg[1] for led_brightness
    return sprintf(buf, "%d\n", response.arguments[brightness_index]);
}

/**
 * Write device file "set_mouse_dpi"
 *
 * Sets the mouse DPI to the unsigned short integer written to this file.
 */
static ssize_t razer_attr_write_mouse_dpi(struct device *dev, struct device_attribute *attr, const char *buf, size_t count)
{
    struct usb_interface *intf = to_usb_interface(dev->parent);
    struct usb_device *usb_dev = interface_to_usbdev(intf);
    struct razer_report report;
    unsigned short dpi_x;
    unsigned short dpi_y;
    unsigned char dpi_x_byte;
    unsigned char dpi_y_byte;
    unsigned char varstore;


    // So far I think imperator uses varstore
    switch(usb_dev->descriptor.idProduct) {
    // Damn naga hex only uses 1 byte per x, y dpi
    case USB_DEVICE_ID_RAZER_NAGA_HEX_RED:
    case USB_DEVICE_ID_RAZER_NAGA_HEX:
        if(count == 1) {
            dpi_x_byte = buf[0];
            dpi_y_byte = buf[0];
        } else if (count == 2) {
            dpi_x_byte = buf[0];
            dpi_y_byte = buf[1];
        } else {
            printk(KERN_WARNING "razermouse: DPI requires 1 byte or 2 bytes\n");
            return count;
        }

        report = razer_chroma_misc_set_dpi_xy_byte(dpi_x_byte, dpi_y_byte);
        razer_send_payload(usb_dev, &report);
        return count;

        break;

    case USB_DEVICE_ID_RAZER_IMPERATOR:
        varstore = VARSTORE;
        break;
    default:
        varstore = NOSTORE;
        break;
    }


    if(count != 2 && count != 4) {
        printk(KERN_WARNING "razermouse: DPI requires 2 bytes or 4 bytes\n");
    } else {

        if(count == 2) {
            dpi_x = (buf[0] << 8) | (buf[1] & 0xFF); // TODO make convenience function
            report = razer_chroma_misc_set_dpi_xy(varstore, dpi_x, dpi_x);

        } else if(count == 4) {
            dpi_x = (buf[0] << 8) | (buf[1] & 0xFF); // Apparently the char buffer is rubbish, as buf[1] somehow can equal FFFFFF80????
            dpi_y = (buf[2] << 8) | (buf[3] & 0xFF);

            report = razer_chroma_misc_set_dpi_xy(varstore, dpi_x, dpi_y);
        }

        switch(usb_dev->descriptor.idProduct) { // New devices set the device ID properly
        case USB_DEVICE_ID_RAZER_NAGA_HEX_V2:
        case USB_DEVICE_ID_RAZER_DEATHADDER_ELITE:
            report.transaction_id.id = 0x3f;
            break;
        }

        razer_send_payload(usb_dev, &report);
    }

    return count;
}

/**
 * Read device file "dpi"
 *
 * Gets the mouse DPI to the unsigned short integer written to this file.
 */
static ssize_t razer_attr_read_mouse_dpi(struct device *dev, struct device_attribute *attr, char *buf)
{
    struct usb_interface *intf = to_usb_interface(dev->parent);
    struct usb_device *usb_dev = interface_to_usbdev(intf);
    struct razer_report report;
    struct razer_report response;
    unsigned short dpi_x;
    unsigned short dpi_y;

    // So far I think imperator uses varstore
    switch(usb_dev->descriptor.idProduct) {
    case USB_DEVICE_ID_RAZER_NAGA_HEX_RED:
    case USB_DEVICE_ID_RAZER_NAGA_HEX:
        report = razer_chroma_misc_get_dpi_xy_byte();
        break;

    case USB_DEVICE_ID_RAZER_IMPERATOR:
        report = razer_chroma_misc_get_dpi_xy(VARSTORE);
        break;

    case USB_DEVICE_ID_RAZER_NAGA_HEX_V2:
    case USB_DEVICE_ID_RAZER_DEATHADDER_ELITE:
        report = razer_chroma_misc_get_dpi_xy(NOSTORE);
        report.transaction_id.id = 0x3f;

    default:
        report = razer_chroma_misc_get_dpi_xy(NOSTORE);
        break;
    }

    response = razer_send_payload(usb_dev, &report);

    // Byte, Byte for DPI not Short, Short
    if (usb_dev->descriptor.idProduct == USB_DEVICE_ID_RAZER_NAGA_HEX ||
        usb_dev->descriptor.idProduct == USB_DEVICE_ID_RAZER_NAGA_HEX_RED) { // NagaHex is crap uses only byte for dpi
        dpi_x = response.arguments[0];
        dpi_y = response.arguments[1];
    } else {
        dpi_x = (response.arguments[1] << 8) | (response.arguments[2] & 0xFF); // Apparently the char buffer is rubbish, as buf[1] somehow can equal FFFFFF80????
        dpi_y = (response.arguments[3] << 8) | (response.arguments[4] & 0xFF);
    }

    return sprintf(buf, "%u:%u\n", dpi_x, dpi_y);
}

/**
 * Write device file "set_idle_time"
 *
 * Sets the idle time to the ASCII number written to this file.
 */
static ssize_t razer_attr_write_set_idle_time(struct device *dev, struct device_attribute *attr, const char *buf, size_t count)
{
    struct usb_interface *intf = to_usb_interface(dev->parent);
    struct usb_device *usb_dev = interface_to_usbdev(intf);
    unsigned short idle_time = (unsigned short)simple_strtoul(buf, NULL, 10);
    struct razer_report report = razer_chroma_misc_set_idle_time(idle_time);

    razer_send_payload(usb_dev, &report);
    return count;
}

/**
 * Write device file "set_low_battery_threshold"
 *
 * Sets the low battery blink threshold to the ASCII number written to this file.
 */
static ssize_t razer_attr_write_set_low_battery_threshold(struct device *dev, struct device_attribute *attr, const char *buf, size_t count)
{
    struct usb_interface *intf = to_usb_interface(dev->parent);
    struct usb_device *usb_dev = interface_to_usbdev(intf);
    unsigned char threshold = (unsigned char)simple_strtoul(buf, NULL, 10);
    struct razer_report report = razer_chroma_misc_set_low_battery_threshold(threshold);

    razer_send_payload(usb_dev, &report);
    return count;
}

/**
 * Write device file "set_key_row"
 *
 * Writes the colour segments on the mouse.
 */
static ssize_t razer_attr_write_set_key_row(struct device *dev, struct device_attribute *attr, const char *buf, size_t count)
{
    struct usb_interface *intf = to_usb_interface(dev->parent);
    struct usb_device *usb_dev = interface_to_usbdev(intf);

    struct razer_report report;
    size_t offset = 0;
    unsigned char row_id;
    unsigned char start_col;
    unsigned char stop_col;
    unsigned char row_length;

    //printk(KERN_ALERT "razermouse: Total count: %d\n", (unsigned char)count);

    while(offset < count) {
        if(offset + 3 > count) {
            printk(KERN_ALERT "razermouse: Wrong Amount of data provided: Should be ROW_ID, START_COL, STOP_COL, N_RGB\n");
            break;
        }

        row_id = buf[offset++];
        start_col = buf[offset++];
        stop_col = buf[offset++];
        row_length = ((stop_col+1) - start_col) * 3;

        // printk(KERN_ALERT "razermouse: Row ID: %d, Start: %d, Stop: %d, row length: %d\n", row_id, start_col, stop_col, row_length);

        // Mouse only has 1 row, row0 (pseudo row as the command actaully doesnt take rows)
        if(row_id != 0) {
            printk(KERN_ALERT "razermouse: Row ID must be 0\n");
            break;
        }

        if(start_col > stop_col) {
            printk(KERN_ALERT "razermouse: Start column is greater than end column\n");
            break;
        }

        if(offset + row_length > count) {
            printk(KERN_ALERT "razermouse: Not enough RGB to fill row\n");
            break;
        }

        // Offset now at beginning of RGB data
<<<<<<< HEAD
        switch(usb_dev->descriptor.idProduct)
		{
			case USB_DEVICE_ID_RAZER_NAGA_HEX_V2:
				report = razer_chroma_standard_matrix_set_custom_frame(row_id, start_col, stop_col, (unsigned char*)&buf[offset]);
				report.transaction_id.id = 0x3f;
				break;

			case USB_DEVICE_ID_RAZER_DEATHADDER_ELITE:
				report = razer_chroma_extended_matrix_set_custom_frame(row_id, start_col, stop_col, (unsigned char*)&buf[offset]);
				report.transaction_id.id = 0x3f;
				break;
			
			case USB_DEVICE_ID_RAZER_NAGA_CHROMA:
				report = razer_chroma_extended_matrix_set_custom_frame(row_id, start_col, stop_col, (unsigned char*)&buf[offset]);
				report.transaction_id.id = 0x3f;
				break;

			case USB_DEVICE_ID_RAZER_MAMBA_WIRED:
			case USB_DEVICE_ID_RAZER_MAMBA_WIRELESS:
				report = razer_chroma_standard_matrix_set_custom_frame(row_id, start_col, stop_col, (unsigned char*)&buf[offset]);
				report.transaction_id.id = 0x80;
				break;
			
			case USB_DEVICE_ID_RAZER_MAMBA_TE_WIRED:
				report = razer_chroma_misc_one_row_set_custom_frame(start_col, stop_col, (unsigned char*)&buf[offset]);
				break;
		}
=======
        switch(usb_dev->descriptor.idProduct) {
        case USB_DEVICE_ID_RAZER_NAGA_HEX_V2:
            report = razer_chroma_standard_matrix_set_custom_frame(row_id, start_col, stop_col, (unsigned char*)&buf[offset]);
            report.transaction_id.id = 0x3f;
            break;

        case USB_DEVICE_ID_RAZER_DEATHADDER_ELITE:
            report = razer_chroma_extended_matrix_set_custom_frame(row_id, start_col, stop_col, (unsigned char*)&buf[offset]);
            report.transaction_id.id = 0x3f;
            break;

        case USB_DEVICE_ID_RAZER_NAGA_CHROMA:
            report = razer_chroma_extended_matrix_set_custom_frame(row_id, start_col, stop_col, (unsigned char*)&buf[offset]);
            report.transaction_id.id = 0x3f;
            break;

        case USB_DEVICE_ID_RAZER_MAMBA_WIRED:
        case USB_DEVICE_ID_RAZER_MAMBA_WIRELESS:
            report = razer_chroma_misc_one_row_set_custom_frame(start_col, stop_col, (unsigned char*)&buf[offset]);
            report.transaction_id.id = 0x80;
            break;

        case USB_DEVICE_ID_RAZER_MAMBA_TE_WIRED:
        case USB_DEVICE_ID_RAZER_DIAMONDBACK_CHROMA:
            report = razer_chroma_misc_one_row_set_custom_frame(start_col, stop_col, (unsigned char*)&buf[offset]);
            break;
        }
>>>>>>> e124956b
        razer_send_payload(usb_dev, &report);

        // *3 as its 3 bytes per col (RGB)
        offset += row_length;
    }


    return count;
}

/**
 * Write device file "device_mode"
 */
static ssize_t razer_attr_write_device_mode(struct device *dev, struct device_attribute *attr, const char *buf, size_t count)
{
    struct usb_interface *intf = to_usb_interface(dev->parent);
    struct usb_device *usb_dev = interface_to_usbdev(intf);
    struct razer_report report;

    if(count == 2) {
        report = razer_chroma_standard_set_device_mode(buf[0], buf[1]);

        switch(usb_dev->descriptor.idProduct) {
        case USB_DEVICE_ID_RAZER_NAGA_HEX_V2:
        case USB_DEVICE_ID_RAZER_DEATHADDER_ELITE:
            report.transaction_id.id = 0x3f;
            break;
        }

        razer_send_payload(usb_dev, &report);
    } else {
        printk(KERN_WARNING "razerkbd: Device mode only takes 2 bytes.");
    }

    return count;
}

/**
 * Read device file "device_mode"
 *
 * Returns a string
 */
static ssize_t razer_attr_read_device_mode(struct device *dev, struct device_attribute *attr, char *buf)
{
    struct usb_interface *intf = to_usb_interface(dev->parent);
    struct usb_device *usb_dev = interface_to_usbdev(intf);
    struct razer_report report = razer_chroma_standard_get_device_mode();
    struct razer_report response;

    switch(usb_dev->descriptor.idProduct) {
    case USB_DEVICE_ID_RAZER_NAGA_HEX_V2:
    case USB_DEVICE_ID_RAZER_DEATHADDER_ELITE:
        report.transaction_id.id = 0x3f;
        break;
    }

    response = razer_send_payload(usb_dev, &report);

    return sprintf(buf, "%d:%d\n", response.arguments[0], response.arguments[1]);
}

/**
 * Read device file "scroll_led_brightness"
 */
static ssize_t razer_attr_read_scroll_led_brightness(struct device *dev, struct device_attribute *attr, char *buf)
{
    struct usb_interface *intf = to_usb_interface(dev->parent);
    struct usb_device *usb_dev = interface_to_usbdev(intf);
    struct razer_report report = razer_chroma_standard_get_led_brightness(VARSTORE, SCROLL_WHEEL_LED);
    struct razer_report response;

    switch(usb_dev->descriptor.idProduct) {
    case USB_DEVICE_ID_RAZER_NAGA_HEX_V2:
        report = razer_chroma_standard_get_led_brightness(VARSTORE, SCROLL_WHEEL_LED);
        report.transaction_id.id = 0x3F;
        break;

    case USB_DEVICE_ID_RAZER_DEATHADDER_ELITE:
        report = razer_chroma_extended_matrix_get_brightness(VARSTORE, SCROLL_WHEEL_LED);
        report.transaction_id.id = 0x3F;
        break;

    default:
        report = razer_chroma_standard_get_led_brightness(VARSTORE, SCROLL_WHEEL_LED);
        break;
    }

    response = razer_send_payload(usb_dev, &report);

    return sprintf(buf, "%d\n", response.arguments[2]);
}

/**
 * Write device file "scroll_led_brightness"
 */
static ssize_t razer_attr_write_scroll_led_brightness(struct device *dev, struct device_attribute *attr, const char *buf, size_t count)
{
    struct usb_interface *intf = to_usb_interface(dev->parent);
    struct usb_device *usb_dev = interface_to_usbdev(intf);
    unsigned char brightness = (unsigned char)simple_strtoul(buf, NULL, 10);
    struct razer_report report;

    switch(usb_dev->descriptor.idProduct) {
    case USB_DEVICE_ID_RAZER_NAGA_HEX_V2:
        report = razer_chroma_standard_set_led_brightness(VARSTORE, SCROLL_WHEEL_LED, brightness);
        report.transaction_id.id = 0x3F;
        break;

    case USB_DEVICE_ID_RAZER_DEATHADDER_ELITE:
        report = razer_chroma_extended_matrix_brightness(VARSTORE, SCROLL_WHEEL_LED, brightness);
        report.transaction_id.id = 0x3F;
        break;

    default:
        report = razer_chroma_standard_set_led_brightness(VARSTORE, SCROLL_WHEEL_LED, brightness);
        break;
    }

    razer_send_payload(usb_dev, &report);

    return count;
}

/**
 * Read device file "logo_led_brightness"
 */
static ssize_t razer_attr_read_logo_led_brightness(struct device *dev, struct device_attribute *attr, char *buf)
{
    struct usb_interface *intf = to_usb_interface(dev->parent);
    struct usb_device *usb_dev = interface_to_usbdev(intf);
    struct razer_report report;
    struct razer_report response;

    switch(usb_dev->descriptor.idProduct) {
    case USB_DEVICE_ID_RAZER_NAGA_HEX_V2:
        report = razer_chroma_standard_get_led_brightness(VARSTORE, LOGO_LED);
        report.transaction_id.id = 0x3F;
        break;

    case USB_DEVICE_ID_RAZER_DEATHADDER_ELITE:
        report = razer_chroma_extended_matrix_get_brightness(VARSTORE, LOGO_LED);
        report.transaction_id.id = 0x3F;
        break;

    default:
        report = razer_chroma_standard_get_led_brightness(VARSTORE, LOGO_LED);
        break;
    }

    response = razer_send_payload(usb_dev, &report);

    return sprintf(buf, "%d\n", response.arguments[2]);
}

/**
 * Write device file "scroll_led_brightness"
 */
static ssize_t razer_attr_write_logo_led_brightness(struct device *dev, struct device_attribute *attr, const char *buf, size_t count)
{
    struct usb_interface *intf = to_usb_interface(dev->parent);
    struct usb_device *usb_dev = interface_to_usbdev(intf);
    unsigned char brightness = (unsigned char)simple_strtoul(buf, NULL, 10);
    struct razer_report report;

    switch(usb_dev->descriptor.idProduct) {
    case USB_DEVICE_ID_RAZER_NAGA_HEX_V2:
        report = razer_chroma_standard_set_led_brightness(VARSTORE, LOGO_LED, brightness);
        report.transaction_id.id = 0x3F;
        break;

    case USB_DEVICE_ID_RAZER_DEATHADDER_ELITE:
        report = razer_chroma_extended_matrix_brightness(VARSTORE, LOGO_LED, brightness);
        report.transaction_id.id = 0x3F;
        break;

    default:
        report = razer_chroma_standard_set_led_brightness(VARSTORE, LOGO_LED, brightness);
        break;
    }

    razer_send_payload(usb_dev, &report);

    return count;
}

/**
 * Write device file "scroll_led_state"
 */
static ssize_t razer_attr_write_scroll_led_state(struct device *dev, struct device_attribute *attr, const char *buf, size_t count)
{
    struct usb_interface *intf = to_usb_interface(dev->parent);
    struct usb_device *usb_dev = interface_to_usbdev(intf);
    unsigned char enabled = (unsigned char)simple_strtoul(buf, NULL, 10);
    struct razer_report report = razer_chroma_standard_set_led_state(VARSTORE, SCROLL_WHEEL_LED, enabled);
    report.transaction_id.id = 0x3F;

    razer_send_payload(usb_dev, &report);

    return count;
}

/**
 * Read device file "scroll_led_state"
 */
static ssize_t razer_attr_read_scroll_led_state(struct device *dev, struct device_attribute *attr, char *buf)
{
    struct usb_interface *intf = to_usb_interface(dev->parent);
    struct usb_device *usb_dev = interface_to_usbdev(intf);
    struct razer_report report = razer_chroma_standard_get_led_state(VARSTORE, SCROLL_WHEEL_LED);
    struct razer_report response;
    report.transaction_id.id = 0x3F;

    response = razer_send_payload(usb_dev, &report);
    return sprintf(buf, "%d\n", response.arguments[2]);
}

/**
 * Write device file "logo_led_state"
 */
static ssize_t razer_attr_write_logo_led_state(struct device *dev, struct device_attribute *attr, const char *buf, size_t count)
{
    struct usb_interface *intf = to_usb_interface(dev->parent);
    struct usb_device *usb_dev = interface_to_usbdev(intf);
    unsigned char enabled = (unsigned char)simple_strtoul(buf, NULL, 10);
    struct razer_report report = razer_chroma_standard_set_led_state(VARSTORE, LOGO_LED, enabled);
    report.transaction_id.id = 0x3F;

    razer_send_payload(usb_dev, &report);

    return count;
}

/**
 * Read device file "logo_led_state"
 */
static ssize_t razer_attr_read_logo_led_state(struct device *dev, struct device_attribute *attr, char *buf)
{
    struct usb_interface *intf = to_usb_interface(dev->parent);
    struct usb_device *usb_dev = interface_to_usbdev(intf);
    struct razer_report report = razer_chroma_standard_get_led_state(VARSTORE, LOGO_LED);
    struct razer_report response;
    report.transaction_id.id = 0x3F;
    response = razer_send_payload(usb_dev, &report);

    return sprintf(buf, "%d\n", response.arguments[2]);
}

/**
 * Write device file "scroll_led_rgb"
 */
static ssize_t razer_attr_write_scroll_led_rgb(struct device *dev, struct device_attribute *attr, const char *buf, size_t count)
{
    struct usb_interface *intf = to_usb_interface(dev->parent);
    struct usb_device *usb_dev = interface_to_usbdev(intf);
    struct razer_report report;

    if(count == 3) {
        report = razer_chroma_standard_set_led_rgb(VARSTORE, SCROLL_WHEEL_LED, (struct razer_rgb*)&buf[0]);
        report.transaction_id.id = 0x3F;
        razer_send_payload(usb_dev, &report);
    } else {
        printk(KERN_WARNING "razermouse: Scroll wheel LED mode only accepts RGB (3byte)");
    }

    return count;
}

/**
 * Read device file "scroll_led_rgb"
 */
static ssize_t razer_attr_read_scroll_led_rgb(struct device *dev, struct device_attribute *attr, char *buf)
{
    struct usb_interface *intf = to_usb_interface(dev->parent);
    struct usb_device *usb_dev = interface_to_usbdev(intf);
    struct razer_report report = razer_chroma_standard_get_led_rgb(VARSTORE, SCROLL_WHEEL_LED);
    struct razer_report response;
    report.transaction_id.id = 0x3F;
    response = razer_send_payload(usb_dev, &report);


    return sprintf(buf, "%u%u%u\n", response.arguments[2], response.arguments[3], response.arguments[4]);
}

/**
 * Write device file "logo_led_rgb"
 */
static ssize_t razer_attr_write_logo_led_rgb(struct device *dev, struct device_attribute *attr, const char *buf, size_t count)
{
    struct usb_interface *intf = to_usb_interface(dev->parent);
    struct usb_device *usb_dev = interface_to_usbdev(intf);
    struct razer_report report;

    if(count == 3) {
        report = razer_chroma_standard_set_led_rgb(VARSTORE, LOGO_LED, (struct razer_rgb*)&buf[0]);
        report.transaction_id.id = 0x3F;
        razer_send_payload(usb_dev, &report);
    } else {
        printk(KERN_WARNING "razermouse: Scroll wheel LED mode only accepts RGB (3byte)");
    }

    return count;
}

/**
 * Read device file "logo_led_rgb"
 */
static ssize_t razer_attr_read_logo_led_rgb(struct device *dev, struct device_attribute *attr, char *buf)
{
    struct usb_interface *intf = to_usb_interface(dev->parent);
    struct usb_device *usb_dev = interface_to_usbdev(intf);
    struct razer_report report = razer_chroma_standard_get_led_rgb(VARSTORE, LOGO_LED);
    struct razer_report response;

    report.transaction_id.id = 0x3F;
    response = razer_send_payload(usb_dev, &report);


    return sprintf(buf, "%u%u%u\n", response.arguments[2], response.arguments[3], response.arguments[4]);
}

/**
 * Write device file "scroll_led_effect"
 */
static ssize_t razer_attr_write_scroll_led_effect(struct device *dev, struct device_attribute *attr, const char *buf, size_t count)
{
    struct usb_interface *intf = to_usb_interface(dev->parent);
    struct usb_device *usb_dev = interface_to_usbdev(intf);
    unsigned char effect = (unsigned char)simple_strtoul(buf, NULL, 10);
    struct razer_report report = razer_chroma_standard_set_led_effect(VARSTORE, SCROLL_WHEEL_LED, effect);
    report.transaction_id.id = 0x3F;

    razer_send_payload(usb_dev, &report);

    return count;
}

/**
 * Read device file "scroll_led_effect"
 */
static ssize_t razer_attr_read_scroll_led_effect(struct device *dev, struct device_attribute *attr, char *buf)
{
    struct usb_interface *intf = to_usb_interface(dev->parent);
    struct usb_device *usb_dev = interface_to_usbdev(intf);
    struct razer_report report = razer_chroma_standard_get_led_effect(VARSTORE, SCROLL_WHEEL_LED);
    struct razer_report response;
    report.transaction_id.id = 0x3F;
    response = razer_send_payload(usb_dev, &report);

    return sprintf(buf, "%d\n", response.arguments[2]);
}

/**
 * Write device file "logo_led_effect"
 */
static ssize_t razer_attr_write_logo_led_effect(struct device *dev, struct device_attribute *attr, const char *buf, size_t count)
{
    struct usb_interface *intf = to_usb_interface(dev->parent);
    struct usb_device *usb_dev = interface_to_usbdev(intf);
    unsigned char effect = (unsigned char)simple_strtoul(buf, NULL, 10);
    struct razer_report report = razer_chroma_standard_set_led_effect(VARSTORE, LOGO_LED, effect);
    report.transaction_id.id = 0x3F;

    razer_send_payload(usb_dev, &report);

    return count;
}

/**
 * Read device file "logo_led_effect"
 */
static ssize_t razer_attr_read_logo_led_effect(struct device *dev, struct device_attribute *attr, char *buf)
{
    struct usb_interface *intf = to_usb_interface(dev->parent);
    struct usb_device *usb_dev = interface_to_usbdev(intf);
    struct razer_report report = razer_chroma_standard_get_led_effect(VARSTORE, LOGO_LED);
    struct razer_report response;

    report.transaction_id.id = 0x3F;
    response = razer_send_payload(usb_dev, &report);

    return sprintf(buf, "%d\n", response.arguments[2]);
}

/**
 * Write device file "mode_spectrum" (for extended mouse matrix effects)
 *
 * Spectrum effect mode is activated whenever the file is written to
 */
static ssize_t razer_attr_write_scroll_mode_spectrum(struct device *dev, struct device_attribute *attr, const char *buf, size_t count)
{
    struct usb_interface *intf = to_usb_interface(dev->parent);
    struct usb_device *usb_dev = interface_to_usbdev(intf);
    struct razer_report report;

    switch(usb_dev->descriptor.idProduct) {
<<<<<<< HEAD
        case USB_DEVICE_ID_RAZER_NAGA_HEX_V2:
			report = razer_chroma_mouse_extended_matrix_effect_spectrum(VARSTORE, SCROLL_WHEEL_LED);
			report.transaction_id.id = 0x3f;
            break;
        
        case USB_DEVICE_ID_RAZER_NAGA_CHROMA:
            report = razer_chroma_mouse_extended_matrix_effect_spectrum(VARSTORE, SCROLL_WHEEL_LED);
            break;

        case USB_DEVICE_ID_RAZER_DEATHADDER_ELITE:
            report = razer_chroma_extended_matrix_effect_spectrum(VARSTORE, SCROLL_WHEEL_LED);
            report.transaction_id.id = 0x3f;
            break;
    }
    
=======
    case USB_DEVICE_ID_RAZER_NAGA_HEX_V2:
        report = razer_chroma_mouse_extended_matrix_effect_spectrum(VARSTORE, SCROLL_WHEEL_LED);
        report.transaction_id.id = 0x3f;
        break;

    case USB_DEVICE_ID_RAZER_NAGA_CHROMA:
        report = razer_chroma_mouse_extended_matrix_effect_spectrum(VARSTORE, SCROLL_WHEEL_LED);
        break;

    case USB_DEVICE_ID_RAZER_DEATHADDER_ELITE:
        report = razer_chroma_extended_matrix_effect_spectrum(VARSTORE, SCROLL_WHEEL_LED);
        report.transaction_id.id = 0x3f;
        break;
    }

>>>>>>> e124956b
    razer_send_payload(usb_dev, &report);

    return count;
}

/**
 * Write device file "mode_reactive" (for extended mouse matrix effects)
 *
 * Sets reactive mode when this file is written to. A speed byte and 3 RGB bytes should be written
 */
static ssize_t razer_attr_write_scroll_mode_reactive(struct device *dev, struct device_attribute *attr, const char *buf, size_t count)
{
    struct usb_interface *intf = to_usb_interface(dev->parent);
    struct usb_device *usb_dev = interface_to_usbdev(intf);
    struct razer_report report;

    if(count == 4) {
        unsigned char speed = (unsigned char)buf[0];

        switch(usb_dev->descriptor.idProduct) {
<<<<<<< HEAD
			case USB_DEVICE_ID_RAZER_NAGA_HEX_V2:
                report = razer_chroma_mouse_extended_matrix_effect_reactive(VARSTORE, SCROLL_WHEEL_LED, speed, (struct razer_rgb*)&buf[1]);
                report.transaction_id.id = 0x3f;
                break;
			
            case USB_DEVICE_ID_RAZER_NAGA_CHROMA:
                report = razer_chroma_mouse_extended_matrix_effect_reactive(VARSTORE, SCROLL_WHEEL_LED, speed, (struct razer_rgb*)&buf[1]);
                break;

            case USB_DEVICE_ID_RAZER_DEATHADDER_ELITE:
                report = razer_chroma_extended_matrix_effect_reactive(VARSTORE, SCROLL_WHEEL_LED, speed, (struct razer_rgb*)&buf[1]);
                report.transaction_id.id = 0x3f;
                break;
        }
        
        
        
=======
        case USB_DEVICE_ID_RAZER_NAGA_HEX_V2:
            report = razer_chroma_mouse_extended_matrix_effect_reactive(VARSTORE, SCROLL_WHEEL_LED, speed, (struct razer_rgb*)&buf[1]);
            report.transaction_id.id = 0x3f;
            break;

        case USB_DEVICE_ID_RAZER_NAGA_CHROMA:
            report = razer_chroma_mouse_extended_matrix_effect_reactive(VARSTORE, SCROLL_WHEEL_LED, speed, (struct razer_rgb*)&buf[1]);
            break;

        case USB_DEVICE_ID_RAZER_DEATHADDER_ELITE:
            report = razer_chroma_extended_matrix_effect_reactive(VARSTORE, SCROLL_WHEEL_LED, speed, (struct razer_rgb*)&buf[1]);
            report.transaction_id.id = 0x3f;
            break;
        }

>>>>>>> e124956b
        razer_send_payload(usb_dev, &report);

    } else {
        printk(KERN_WARNING "razermouse: Reactive only accepts Speed, RGB (4byte)");
    }
    return count;
}

/**
 * Write device file "mode_breath" (for extended mouse matrix effects)
 *
 * Sets breathing mode by writing 1, 3 or 6 bytes
 */
static ssize_t razer_attr_write_scroll_mode_breath(struct device *dev, struct device_attribute *attr, const char *buf, size_t count)
{
    struct usb_interface *intf = to_usb_interface(dev->parent);
    struct usb_device *usb_dev = interface_to_usbdev(intf);
    struct razer_report report;
    // TODO refactor main breathing matrix function, add in LED ID field and this nastyness goes away too!

    switch(usb_dev->descriptor.idProduct) {
<<<<<<< HEAD
        case USB_DEVICE_ID_RAZER_NAGA_CHROMA:
        case USB_DEVICE_ID_RAZER_NAGA_HEX_V2:
            switch(count)
            {
                case 3: // Single colour mode
                    report = razer_chroma_mouse_extended_matrix_effect_breathing_single(VARSTORE, SCROLL_WHEEL_LED, (struct razer_rgb*)&buf[0]);
                    break;
                
                case 6: // Dual colour mode
                    report = razer_chroma_mouse_extended_matrix_effect_breathing_dual(VARSTORE, SCROLL_WHEEL_LED, (struct razer_rgb*)&buf[0], (struct razer_rgb*)&buf[3]);
                    break;
                
                default: // "Random" colour mode
                    report = razer_chroma_mouse_extended_matrix_effect_breathing_random(VARSTORE, SCROLL_WHEEL_LED);
                    break;
            }
=======
    case USB_DEVICE_ID_RAZER_NAGA_CHROMA:
    case USB_DEVICE_ID_RAZER_NAGA_HEX_V2:
        switch(count) {
        case 3: // Single colour mode
            report = razer_chroma_mouse_extended_matrix_effect_breathing_single(VARSTORE, SCROLL_WHEEL_LED, (struct razer_rgb*)&buf[0]);
>>>>>>> e124956b
            break;

        case 6: // Dual colour mode
            report = razer_chroma_mouse_extended_matrix_effect_breathing_dual(VARSTORE, SCROLL_WHEEL_LED, (struct razer_rgb*)&buf[0], (struct razer_rgb*)&buf[3]);
            break;

        default: // "Random" colour mode
            report = razer_chroma_mouse_extended_matrix_effect_breathing_random(VARSTORE, SCROLL_WHEEL_LED);
            break;
        }
        break;

    case USB_DEVICE_ID_RAZER_DEATHADDER_ELITE:
        switch(count) {
        case 3: // Single colour mode
            report = razer_chroma_extended_matrix_effect_breathing_single(VARSTORE, SCROLL_WHEEL_LED, (struct razer_rgb*)&buf[0]);
            break;

        case 6: // Dual colour mode
            report = razer_chroma_extended_matrix_effect_breathing_dual(VARSTORE, SCROLL_WHEEL_LED, (struct razer_rgb*)&buf[0], (struct razer_rgb*)&buf[3]);
            break;

        default: // "Random" colour mode
            report = razer_chroma_extended_matrix_effect_breathing_random(VARSTORE, SCROLL_WHEEL_LED);
            break;
        }
        break;
    }

    report.transaction_id.id = 0x3f;
    razer_send_payload(usb_dev, &report);

    return count;
}

/**
 * Write device file "mode_static" (for extended mouse matrix effects)
 *
 * Set the mouse to static mode when 3 RGB bytes are written
 */
static ssize_t razer_attr_write_scroll_mode_static(struct device *dev, struct device_attribute *attr, const char *buf, size_t count)
{
    struct usb_interface *intf = to_usb_interface(dev->parent);
    struct usb_device *usb_dev = interface_to_usbdev(intf);
    struct razer_report report;

    if(count == 3) {

        switch(usb_dev->descriptor.idProduct) {
<<<<<<< HEAD
            case USB_DEVICE_ID_RAZER_NAGA_CHROMA:
				report = razer_chroma_mouse_extended_matrix_effect_static(VARSTORE, SCROLL_WHEEL_LED, (struct razer_rgb*)&buf[0]);
				break;
            
            case USB_DEVICE_ID_RAZER_NAGA_HEX_V2:
                report = razer_chroma_mouse_extended_matrix_effect_static(VARSTORE, SCROLL_WHEEL_LED, (struct razer_rgb*)&buf[0]);
                report.transaction_id.id = 0x3f;
                break;

            case USB_DEVICE_ID_RAZER_DEATHADDER_ELITE:
                report = razer_chroma_extended_matrix_effect_static(VARSTORE, SCROLL_WHEEL_LED, (struct razer_rgb*)&buf[0]);
                report.transaction_id.id = 0x3f;
                break;
        }
        
        
        
=======
        case USB_DEVICE_ID_RAZER_NAGA_CHROMA:
            report = razer_chroma_mouse_extended_matrix_effect_static(VARSTORE, SCROLL_WHEEL_LED, (struct razer_rgb*)&buf[0]);
            break;

        case USB_DEVICE_ID_RAZER_NAGA_HEX_V2:
            report = razer_chroma_mouse_extended_matrix_effect_static(VARSTORE, SCROLL_WHEEL_LED, (struct razer_rgb*)&buf[0]);
            report.transaction_id.id = 0x3f;
            break;

        case USB_DEVICE_ID_RAZER_DEATHADDER_ELITE:
            report = razer_chroma_extended_matrix_effect_static(VARSTORE, SCROLL_WHEEL_LED, (struct razer_rgb*)&buf[0]);
            report.transaction_id.id = 0x3f;
            break;
        }

>>>>>>> e124956b
        razer_send_payload(usb_dev, &report);
    } else {
        printk(KERN_WARNING "razermouse: Static mode only accepts RGB (3byte)");
    }

    return count;
}

/**
 * Write device file "mode_none" (for extended mouse matrix effects)
 *
 * No effect is activated whenever this file is written to
 */
static ssize_t razer_attr_write_scroll_mode_none(struct device *dev, struct device_attribute *attr, const char *buf, size_t count)
{
    struct usb_interface *intf = to_usb_interface(dev->parent);
    struct usb_device *usb_dev = interface_to_usbdev(intf);
    struct razer_report report;

    switch(usb_dev->descriptor.idProduct) {
<<<<<<< HEAD
        case USB_DEVICE_ID_RAZER_NAGA_CHROMA:
            report = razer_chroma_mouse_extended_matrix_effect_none(VARSTORE, SCROLL_WHEEL_LED);
            break;
         
        case USB_DEVICE_ID_RAZER_NAGA_HEX_V2:
            report = razer_chroma_mouse_extended_matrix_effect_none(VARSTORE, SCROLL_WHEEL_LED);
            report.transaction_id.id = 0x3f;
            break;

        case USB_DEVICE_ID_RAZER_DEATHADDER_ELITE:
            report = razer_chroma_extended_matrix_effect_none(VARSTORE, SCROLL_WHEEL_LED);
            report.transaction_id.id = 0x3f;
            break;
    }
    
=======
    case USB_DEVICE_ID_RAZER_NAGA_CHROMA:
        report = razer_chroma_mouse_extended_matrix_effect_none(VARSTORE, SCROLL_WHEEL_LED);
        break;

    case USB_DEVICE_ID_RAZER_NAGA_HEX_V2:
        report = razer_chroma_mouse_extended_matrix_effect_none(VARSTORE, SCROLL_WHEEL_LED);
        report.transaction_id.id = 0x3f;
        break;

    case USB_DEVICE_ID_RAZER_DEATHADDER_ELITE:
        report = razer_chroma_extended_matrix_effect_none(VARSTORE, SCROLL_WHEEL_LED);
        report.transaction_id.id = 0x3f;
        break;
    }

>>>>>>> e124956b
    razer_send_payload(usb_dev, &report);
    return count;
}

/**
 * Write device file "mode_spectrum" (for extended mouse matrix effects)
 *
 * Spectrum effect mode is activated whenever the file is written to
 */
static ssize_t razer_attr_write_logo_mode_spectrum(struct device *dev, struct device_attribute *attr, const char *buf, size_t count)
{
    struct usb_interface *intf = to_usb_interface(dev->parent);
    struct usb_device *usb_dev = interface_to_usbdev(intf);
    struct razer_report report;

    switch(usb_dev->descriptor.idProduct) {
<<<<<<< HEAD
		case USB_DEVICE_ID_RAZER_NAGA_CHROMA:
            report = razer_chroma_mouse_extended_matrix_effect_spectrum(VARSTORE, LOGO_LED);
            break;
		
        case USB_DEVICE_ID_RAZER_NAGA_HEX_V2:
            report = razer_chroma_mouse_extended_matrix_effect_spectrum(VARSTORE, LOGO_LED);
            report.transaction_id.id = 0x3f;
            break;

        case USB_DEVICE_ID_RAZER_DEATHADDER_ELITE:
            report = razer_chroma_extended_matrix_effect_spectrum(VARSTORE, LOGO_LED);
            report.transaction_id.id = 0x3f;
            break;
    }
    
=======
    case USB_DEVICE_ID_RAZER_NAGA_CHROMA:
        report = razer_chroma_mouse_extended_matrix_effect_spectrum(VARSTORE, LOGO_LED);
        break;

    case USB_DEVICE_ID_RAZER_NAGA_HEX_V2:
        report = razer_chroma_mouse_extended_matrix_effect_spectrum(VARSTORE, LOGO_LED);
        report.transaction_id.id = 0x3f;
        break;

    case USB_DEVICE_ID_RAZER_DEATHADDER_ELITE:
        report = razer_chroma_extended_matrix_effect_spectrum(VARSTORE, LOGO_LED);
        report.transaction_id.id = 0x3f;
        break;
    }

>>>>>>> e124956b
    razer_send_payload(usb_dev, &report);
    return count;
}

/**
 * Write device file "mode_reactive" (for extended mouse matrix effects)
 *
 * Sets reactive mode when this file is written to. A speed byte and 3 RGB bytes should be written
 */
static ssize_t razer_attr_write_logo_mode_reactive(struct device *dev, struct device_attribute *attr, const char *buf, size_t count)
{
    struct usb_interface *intf = to_usb_interface(dev->parent);
    struct usb_device *usb_dev = interface_to_usbdev(intf);
    struct razer_report report;

    if(count == 4) {
        unsigned char speed = (unsigned char)buf[0];

        switch(usb_dev->descriptor.idProduct) {
<<<<<<< HEAD
            case USB_DEVICE_ID_RAZER_NAGA_CHROMA:
                report = razer_chroma_mouse_extended_matrix_effect_reactive(VARSTORE, LOGO_LED, speed, (struct razer_rgb*)&buf[1]);
                break;
                
            case USB_DEVICE_ID_RAZER_NAGA_HEX_V2:
                report = razer_chroma_mouse_extended_matrix_effect_reactive(VARSTORE, LOGO_LED, speed, (struct razer_rgb*)&buf[1]);
                report.transaction_id.id = 0x3f;
                break;

            case USB_DEVICE_ID_RAZER_DEATHADDER_ELITE:
                report = razer_chroma_extended_matrix_effect_reactive(VARSTORE, LOGO_LED, speed, (struct razer_rgb*)&buf[1]);
                report.transaction_id.id = 0x3f;
                break;
        }
        
        
        
=======
        case USB_DEVICE_ID_RAZER_NAGA_CHROMA:
            report = razer_chroma_mouse_extended_matrix_effect_reactive(VARSTORE, LOGO_LED, speed, (struct razer_rgb*)&buf[1]);
            break;

        case USB_DEVICE_ID_RAZER_NAGA_HEX_V2:
            report = razer_chroma_mouse_extended_matrix_effect_reactive(VARSTORE, LOGO_LED, speed, (struct razer_rgb*)&buf[1]);
            report.transaction_id.id = 0x3f;
            break;

        case USB_DEVICE_ID_RAZER_DEATHADDER_ELITE:
            report = razer_chroma_extended_matrix_effect_reactive(VARSTORE, LOGO_LED, speed, (struct razer_rgb*)&buf[1]);
            report.transaction_id.id = 0x3f;
            break;
        }

>>>>>>> e124956b
        razer_send_payload(usb_dev, &report);

    } else {
        printk(KERN_WARNING "razermouse: Reactive only accepts Speed, RGB (4byte)");
    }
    return count;
}

/**
 * Write device file "mode_breath" (for extended mouse matrix effects)
 *
 * Sets breathing mode by writing 1, 3 or 6 bytes
 */
static ssize_t razer_attr_write_logo_mode_breath(struct device *dev, struct device_attribute *attr, const char *buf, size_t count)
{
    struct usb_interface *intf = to_usb_interface(dev->parent);
    struct usb_device *usb_dev = interface_to_usbdev(intf);
    struct razer_report report;
    // TODO refactor main breathing matrix function, add in LED ID field and this nastyness goes away too!

    switch(usb_dev->descriptor.idProduct) {
<<<<<<< HEAD
        case USB_DEVICE_ID_RAZER_NAGA_CHROMA:
        case USB_DEVICE_ID_RAZER_NAGA_HEX_V2:
            switch(count)
            {
                case 3: // Single colour mode
                    report = razer_chroma_mouse_extended_matrix_effect_breathing_single(VARSTORE, LOGO_LED, (struct razer_rgb*)&buf[0]);
                    break;
                
                case 6: // Dual colour mode
                    report = razer_chroma_mouse_extended_matrix_effect_breathing_dual(VARSTORE, LOGO_LED, (struct razer_rgb*)&buf[0], (struct razer_rgb*)&buf[3]);
                    break;
                
                default: // "Random" colour mode
                    report = razer_chroma_mouse_extended_matrix_effect_breathing_random(VARSTORE, LOGO_LED);
                    break;
            }
=======
    case USB_DEVICE_ID_RAZER_NAGA_CHROMA:
    case USB_DEVICE_ID_RAZER_NAGA_HEX_V2:
        switch(count) {
        case 3: // Single colour mode
            report = razer_chroma_mouse_extended_matrix_effect_breathing_single(VARSTORE, LOGO_LED, (struct razer_rgb*)&buf[0]);
>>>>>>> e124956b
            break;

        case 6: // Dual colour mode
            report = razer_chroma_mouse_extended_matrix_effect_breathing_dual(VARSTORE, LOGO_LED, (struct razer_rgb*)&buf[0], (struct razer_rgb*)&buf[3]);
            break;

        default: // "Random" colour mode
            report = razer_chroma_mouse_extended_matrix_effect_breathing_random(VARSTORE, LOGO_LED);
            break;
        }
        break;

    case USB_DEVICE_ID_RAZER_DEATHADDER_ELITE:
        switch(count) {
        case 3: // Single colour mode
            report = razer_chroma_extended_matrix_effect_breathing_single(VARSTORE, LOGO_LED, (struct razer_rgb*)&buf[0]);
            break;

        case 6: // Dual colour mode
            report = razer_chroma_extended_matrix_effect_breathing_dual(VARSTORE, LOGO_LED, (struct razer_rgb*)&buf[0], (struct razer_rgb*)&buf[3]);
            break;

        default: // "Random" colour mode
            report = razer_chroma_extended_matrix_effect_breathing_random(VARSTORE, LOGO_LED);
            break;
        }
        break;
    }

    report.transaction_id.id = 0x3f;
    razer_send_payload(usb_dev, &report);

    return count;
}

/**
 * Write device file "mode_static" (for extended mouse matrix effects)
 *
 * Set the mouse to static mode when 3 RGB bytes are written
 */
static ssize_t razer_attr_write_logo_mode_static(struct device *dev, struct device_attribute *attr, const char *buf, size_t count)
{
    struct usb_interface *intf = to_usb_interface(dev->parent);
    struct usb_device *usb_dev = interface_to_usbdev(intf);
    struct razer_report report;

    if(count == 3) {
        switch(usb_dev->descriptor.idProduct) {
<<<<<<< HEAD
            case USB_DEVICE_ID_RAZER_NAGA_CHROMA:
                report = razer_chroma_mouse_extended_matrix_effect_static(VARSTORE, LOGO_LED, (struct razer_rgb*)&buf[0]);
                break;
                
            case USB_DEVICE_ID_RAZER_NAGA_HEX_V2:
                report = razer_chroma_mouse_extended_matrix_effect_static(VARSTORE, LOGO_LED, (struct razer_rgb*)&buf[0]);
                report.transaction_id.id = 0x3f;
                break;

            case USB_DEVICE_ID_RAZER_DEATHADDER_ELITE:
                report = razer_chroma_extended_matrix_effect_static(VARSTORE, LOGO_LED, (struct razer_rgb*)&buf[0]);
                report.transaction_id.id = 0x3f;
                break;
        }
        
=======
        case USB_DEVICE_ID_RAZER_NAGA_CHROMA:
            report = razer_chroma_mouse_extended_matrix_effect_static(VARSTORE, LOGO_LED, (struct razer_rgb*)&buf[0]);
            break;

        case USB_DEVICE_ID_RAZER_NAGA_HEX_V2:
            report = razer_chroma_mouse_extended_matrix_effect_static(VARSTORE, LOGO_LED, (struct razer_rgb*)&buf[0]);
            report.transaction_id.id = 0x3f;
            break;

        case USB_DEVICE_ID_RAZER_DEATHADDER_ELITE:
            report = razer_chroma_extended_matrix_effect_static(VARSTORE, LOGO_LED, (struct razer_rgb*)&buf[0]);
            report.transaction_id.id = 0x3f;
            break;
        }

>>>>>>> e124956b
        razer_send_payload(usb_dev, &report);
    } else {
        printk(KERN_WARNING "razermouse: Static mode only accepts RGB (3byte)");
    }

    return count;
}

/**
 * Write device file "mode_none" (for extended mouse matrix effects)
 *
 * No effect is activated whenever this file is written to
 */
static ssize_t razer_attr_write_logo_mode_none(struct device *dev, struct device_attribute *attr, const char *buf, size_t count)
{
    struct usb_interface *intf = to_usb_interface(dev->parent);
    struct usb_device *usb_dev = interface_to_usbdev(intf);
    struct razer_report report;

    switch(usb_dev->descriptor.idProduct) {
<<<<<<< HEAD
        case USB_DEVICE_ID_RAZER_NAGA_CHROMA:
            report = razer_chroma_mouse_extended_matrix_effect_none(VARSTORE, LOGO_LED);
            break;
        
        case USB_DEVICE_ID_RAZER_NAGA_HEX_V2:
            report = razer_chroma_mouse_extended_matrix_effect_none(VARSTORE, LOGO_LED);
            report.transaction_id.id = 0x3f;
            break;

        case USB_DEVICE_ID_RAZER_DEATHADDER_ELITE:
            report = razer_chroma_extended_matrix_effect_none(VARSTORE, LOGO_LED);
            report.transaction_id.id = 0x3f;
            break;
    }
    
    
    
=======
    case USB_DEVICE_ID_RAZER_NAGA_CHROMA:
        report = razer_chroma_mouse_extended_matrix_effect_none(VARSTORE, LOGO_LED);
        break;

    case USB_DEVICE_ID_RAZER_NAGA_HEX_V2:
        report = razer_chroma_mouse_extended_matrix_effect_none(VARSTORE, LOGO_LED);
        report.transaction_id.id = 0x3f;
        break;

    case USB_DEVICE_ID_RAZER_DEATHADDER_ELITE:
        report = razer_chroma_extended_matrix_effect_none(VARSTORE, LOGO_LED);
        report.transaction_id.id = 0x3f;
        break;
    }

>>>>>>> e124956b
    razer_send_payload(usb_dev, &report);
    return count;
}

/**
 * Write device file "backlight_led_state"
 */
static ssize_t razer_attr_write_backlight_led_state(struct device *dev, struct device_attribute *attr, const char *buf, size_t count)
{
    struct razer_mouse_device *device = dev_get_drvdata(dev);
    unsigned char enabled = (unsigned char)simple_strtoul(buf, NULL, 10);
    struct razer_report report = razer_chroma_standard_set_led_state(VARSTORE, BACKLIGHT_LED, enabled);
    report.transaction_id.id = 0x3F;

    mutex_lock(&device->lock);
    razer_send_payload(device->usb_dev, &report);
    mutex_unlock(&device->lock);

    return count;
}

/**
 * Read device file "backlight_led_state"
 */
static ssize_t razer_attr_read_backlight_led_state(struct device *dev, struct device_attribute *attr, char *buf)
{
    struct razer_mouse_device *device = dev_get_drvdata(dev);
    struct razer_report report = razer_chroma_standard_get_led_state(VARSTORE, BACKLIGHT_LED);
    struct razer_report response;
    report.transaction_id.id = 0x3F;

    mutex_lock(&device->lock);
    response = razer_send_payload(device->usb_dev, &report);
    mutex_unlock(&device->lock);

    return sprintf(buf, "%d\n", response.arguments[2]);
}


/**
 * Set up the device driver files
 *
 * Read-only is  0444
 * Write-only is 0220
 * Read/write is 0664
 */

static DEVICE_ATTR(version,                   0440, razer_attr_read_version,               NULL);
static DEVICE_ATTR(firmware_version,          0440, razer_attr_read_get_firmware_version,  NULL);
static DEVICE_ATTR(test,                      0220, NULL,                                  razer_attr_write_test);
static DEVICE_ATTR(poll_rate,                 0660, razer_attr_read_poll_rate,             razer_attr_write_poll_rate);
static DEVICE_ATTR(dpi,                       0660, razer_attr_read_mouse_dpi,             razer_attr_write_mouse_dpi);

static DEVICE_ATTR(device_type,               0440, razer_attr_read_device_type,           NULL);
static DEVICE_ATTR(device_mode,               0660, razer_attr_read_device_mode,           razer_attr_write_device_mode);
static DEVICE_ATTR(device_serial,             0440, razer_attr_read_get_serial,            NULL);
static DEVICE_ATTR(device_idle_time,          0220, NULL,                                  razer_attr_write_set_idle_time);

static DEVICE_ATTR(charge_level,              0440, razer_attr_read_get_battery,           NULL);
static DEVICE_ATTR(charge_status,             0440, razer_attr_read_is_charging,           NULL);
static DEVICE_ATTR(charge_effect,             0220, NULL,                                  razer_attr_write_set_charging_effect);
static DEVICE_ATTR(charge_colour,             0220, NULL,                                  razer_attr_write_set_charging_colour);
static DEVICE_ATTR(charge_low_threshold,      0220, NULL,                                  razer_attr_write_set_low_battery_threshold);

static DEVICE_ATTR(matrix_brightness,         0660, razer_attr_read_set_brightness,        razer_attr_write_set_brightness);
static DEVICE_ATTR(matrix_custom_frame,       0220, NULL,                                  razer_attr_write_set_key_row);
static DEVICE_ATTR(matrix_effect_none,        0220, NULL,                                  razer_attr_write_mode_none);   // Matrix
static DEVICE_ATTR(matrix_effect_custom,      0220, NULL,                                  razer_attr_write_mode_custom);   // Matrix
static DEVICE_ATTR(matrix_effect_static,      0220, NULL,                                  razer_attr_write_mode_static);   // Matrix
static DEVICE_ATTR(matrix_effect_wave,        0220, NULL,                                  razer_attr_write_mode_wave);   // Matrix
static DEVICE_ATTR(matrix_effect_spectrum,    0220, NULL,                                  razer_attr_write_mode_spectrum);   // Matrix
static DEVICE_ATTR(matrix_effect_reactive,    0220, NULL,                                  razer_attr_write_mode_reactive);   // Matrix
static DEVICE_ATTR(matrix_effect_breath,      0220, NULL,                                  razer_attr_write_mode_breath);   // Matrix


static DEVICE_ATTR(scroll_led_brightness,     0660, razer_attr_read_scroll_led_brightness, razer_attr_write_scroll_led_brightness);
// For old-school led commands
static DEVICE_ATTR(scroll_led_state,          0660, razer_attr_read_scroll_led_state,      razer_attr_write_scroll_led_state);
static DEVICE_ATTR(scroll_led_rgb,            0660, razer_attr_read_scroll_led_rgb,        razer_attr_write_scroll_led_rgb);
static DEVICE_ATTR(scroll_led_effect,         0660, razer_attr_read_scroll_led_effect,     razer_attr_write_scroll_led_effect);
// For "extended" matrix effects
static DEVICE_ATTR(scroll_matrix_effect_spectrum,    0220, NULL,                           razer_attr_write_scroll_mode_spectrum);
static DEVICE_ATTR(scroll_matrix_effect_reactive,    0220, NULL,                           razer_attr_write_scroll_mode_reactive);
static DEVICE_ATTR(scroll_matrix_effect_breath,      0220, NULL,                           razer_attr_write_scroll_mode_breath);
static DEVICE_ATTR(scroll_matrix_effect_static,      0220, NULL,                           razer_attr_write_scroll_mode_static);
static DEVICE_ATTR(scroll_matrix_effect_none,        0220, NULL,                           razer_attr_write_scroll_mode_none);

static DEVICE_ATTR(logo_led_brightness,       0660, razer_attr_read_logo_led_brightness,   razer_attr_write_logo_led_brightness);
// For old-school led commands
static DEVICE_ATTR(logo_led_state,            0660, razer_attr_read_logo_led_state,        razer_attr_write_logo_led_state);
static DEVICE_ATTR(logo_led_rgb,              0660, razer_attr_read_logo_led_rgb,          razer_attr_write_logo_led_rgb);
static DEVICE_ATTR(logo_led_effect,           0660, razer_attr_read_logo_led_effect,       razer_attr_write_logo_led_effect);
// For "extended" matrix effects
static DEVICE_ATTR(logo_matrix_effect_spectrum,    0220, NULL,                             razer_attr_write_logo_mode_spectrum);
static DEVICE_ATTR(logo_matrix_effect_reactive,    0220, NULL,                             razer_attr_write_logo_mode_reactive);
static DEVICE_ATTR(logo_matrix_effect_breath,      0220, NULL,                             razer_attr_write_logo_mode_breath);
static DEVICE_ATTR(logo_matrix_effect_static,      0220, NULL,                             razer_attr_write_logo_mode_static);
static DEVICE_ATTR(logo_matrix_effect_none,        0220, NULL,                             razer_attr_write_logo_mode_none);

// For old-school led commands
static DEVICE_ATTR(backlight_led_state,            0660, razer_attr_read_backlight_led_state, razer_attr_write_backlight_led_state);



/**
 * Raw event function
 */
static int razer_raw_event(struct hid_device *hdev, struct hid_report *report, u8 *data, int size)
{
    struct usb_interface *intf = to_usb_interface(hdev->dev.parent);

    // The event were looking for is 16 bytes long and starts with 0x04
    if(intf->cur_altsetting->desc.bInterfaceProtocol == USB_INTERFACE_PROTOCOL_KEYBOARD && size == 16 && data[0] == 0x04) {
        // Convert 04... to 0100...
        int index = size-1; // This way we start at 2nd last value, does subtract 1 from the 15key rollover though (not an issue cmon)
        u8 cur_value = 0x00;

        while(--index > 0) {
            cur_value = data[index];
            if(cur_value == 0x00) { // Skip 0x00
                continue;
            }

            switch(cur_value) {
            case 0x20: // DPI Up
                cur_value = 0x68; // F13
                break;
            case 0x21: // DPI Down
                cur_value = 0x69; // F14
                break;
            case 0x22: // Wheel Left
                cur_value = 0x6A; // F15
                break;
            case 0x23: // Wheel Right
                cur_value = 0x6B; // F16
                break;
            }

            data[index+1] = cur_value;
        }


        data[0] = 0x01;
        data[1] = 0x00;
        return 1;
    }

    return 0;
}

/**
 * Mouse init function
 */
void razer_mouse_init(struct razer_mouse_device *dev, struct usb_interface *intf, struct hid_device *hdev)
{
    struct usb_device *usb_dev = interface_to_usbdev(intf);
    unsigned int rand_serial = 0;

    // Initialise mutex
    mutex_init(&dev->lock);
    // Setup values
    dev->usb_dev = usb_dev;
    dev->usb_vid = usb_dev->descriptor.idVendor;
    dev->usb_pid = usb_dev->descriptor.idProduct;
    dev->usb_interface_protocol = intf->cur_altsetting->desc.bInterfaceProtocol;

    // Get a "random" integer
    get_random_bytes(&rand_serial, sizeof(unsigned int));
    sprintf(&dev->serial[0], "PM%012u", rand_serial);
}

/**
 * Probe method is ran whenever a device is binded to the driver
 */
static int razer_mouse_probe(struct hid_device *hdev, const struct hid_device_id *id)
{
    int retval = 0;
    struct usb_interface *intf = to_usb_interface(hdev->dev.parent);
    struct usb_device *usb_dev = interface_to_usbdev(intf);
    struct razer_mouse_device *dev = NULL;

    dev = kzalloc(sizeof(struct razer_mouse_device), GFP_KERNEL);

    if(dev == NULL) {
        dev_err(&intf->dev, "out of memory\n");
        retval = -ENOMEM;
        goto exit;
    }

    razer_mouse_init(dev, intf, hdev);

    if(intf->cur_altsetting->desc.bInterfaceProtocol == USB_INTERFACE_PROTOCOL_MOUSE) {
        CREATE_DEVICE_FILE(&hdev->dev, &dev_attr_version);
        CREATE_DEVICE_FILE(&hdev->dev, &dev_attr_test);
        CREATE_DEVICE_FILE(&hdev->dev, &dev_attr_firmware_version);
        CREATE_DEVICE_FILE(&hdev->dev, &dev_attr_device_type);
        CREATE_DEVICE_FILE(&hdev->dev, &dev_attr_device_serial);
        CREATE_DEVICE_FILE(&hdev->dev, &dev_attr_device_mode);

<<<<<<< HEAD
            case USB_DEVICE_ID_RAZER_NAGA_HEX_V2:
            case USB_DEVICE_ID_RAZER_NAGA_CHROMA:
                CREATE_DEVICE_FILE(&hdev->dev, &dev_attr_poll_rate);
                CREATE_DEVICE_FILE(&hdev->dev, &dev_attr_dpi);
                CREATE_DEVICE_FILE(&hdev->dev, &dev_attr_matrix_brightness);
                CREATE_DEVICE_FILE(&hdev->dev, &dev_attr_matrix_effect_spectrum);
                CREATE_DEVICE_FILE(&hdev->dev, &dev_attr_matrix_effect_reactive);
                CREATE_DEVICE_FILE(&hdev->dev, &dev_attr_matrix_effect_breath);
                CREATE_DEVICE_FILE(&hdev->dev, &dev_attr_matrix_effect_static);
                CREATE_DEVICE_FILE(&hdev->dev, &dev_attr_matrix_effect_none);
                CREATE_DEVICE_FILE(&hdev->dev, &dev_attr_logo_led_brightness);
                CREATE_DEVICE_FILE(&hdev->dev, &dev_attr_logo_matrix_effect_spectrum);
                CREATE_DEVICE_FILE(&hdev->dev, &dev_attr_logo_matrix_effect_reactive);
                CREATE_DEVICE_FILE(&hdev->dev, &dev_attr_logo_matrix_effect_breath);
                CREATE_DEVICE_FILE(&hdev->dev, &dev_attr_logo_matrix_effect_static);
                CREATE_DEVICE_FILE(&hdev->dev, &dev_attr_logo_matrix_effect_none);
                CREATE_DEVICE_FILE(&hdev->dev, &dev_attr_scroll_led_brightness);
                CREATE_DEVICE_FILE(&hdev->dev, &dev_attr_scroll_matrix_effect_spectrum);
                CREATE_DEVICE_FILE(&hdev->dev, &dev_attr_scroll_matrix_effect_reactive);
                CREATE_DEVICE_FILE(&hdev->dev, &dev_attr_scroll_matrix_effect_breath);
                CREATE_DEVICE_FILE(&hdev->dev, &dev_attr_scroll_matrix_effect_static);
                CREATE_DEVICE_FILE(&hdev->dev, &dev_attr_scroll_matrix_effect_none);
                CREATE_DEVICE_FILE(&hdev->dev, &dev_attr_matrix_effect_custom);
                CREATE_DEVICE_FILE(&hdev->dev, &dev_attr_matrix_custom_frame);
                break;
            
            case USB_DEVICE_ID_RAZER_MAMBA_WIRELESS:
                CREATE_DEVICE_FILE(&hdev->dev, &dev_attr_poll_rate);
                CREATE_DEVICE_FILE(&hdev->dev, &dev_attr_charge_level);
                CREATE_DEVICE_FILE(&hdev->dev, &dev_attr_charge_status);
                CREATE_DEVICE_FILE(&hdev->dev, &dev_attr_charge_effect);
                CREATE_DEVICE_FILE(&hdev->dev, &dev_attr_charge_colour);
                CREATE_DEVICE_FILE(&hdev->dev, &dev_attr_charge_low_threshold);
                CREATE_DEVICE_FILE(&hdev->dev, &dev_attr_device_idle_time);
                CREATE_DEVICE_FILE(&hdev->dev, &dev_attr_dpi);
                CREATE_DEVICE_FILE(&hdev->dev, &dev_attr_matrix_effect_static);
                CREATE_DEVICE_FILE(&hdev->dev, &dev_attr_matrix_effect_wave);
                CREATE_DEVICE_FILE(&hdev->dev, &dev_attr_matrix_effect_custom);
                CREATE_DEVICE_FILE(&hdev->dev, &dev_attr_matrix_effect_spectrum);
                CREATE_DEVICE_FILE(&hdev->dev, &dev_attr_matrix_effect_reactive);
                CREATE_DEVICE_FILE(&hdev->dev, &dev_attr_matrix_effect_breath);
                CREATE_DEVICE_FILE(&hdev->dev, &dev_attr_matrix_effect_none);
                CREATE_DEVICE_FILE(&hdev->dev, &dev_attr_matrix_custom_frame);
                CREATE_DEVICE_FILE(&hdev->dev, &dev_attr_matrix_brightness);
                break;
                

            case USB_DEVICE_ID_RAZER_MAMBA_WIRED:
                CREATE_DEVICE_FILE(&hdev->dev, &dev_attr_poll_rate);
                CREATE_DEVICE_FILE(&hdev->dev, &dev_attr_matrix_custom_frame);
                CREATE_DEVICE_FILE(&hdev->dev, &dev_attr_matrix_brightness);
                CREATE_DEVICE_FILE(&hdev->dev, &dev_attr_dpi);
                CREATE_DEVICE_FILE(&hdev->dev, &dev_attr_matrix_effect_custom);
                CREATE_DEVICE_FILE(&hdev->dev, &dev_attr_matrix_effect_static);
                CREATE_DEVICE_FILE(&hdev->dev, &dev_attr_matrix_effect_wave);
                CREATE_DEVICE_FILE(&hdev->dev, &dev_attr_matrix_effect_spectrum);
                CREATE_DEVICE_FILE(&hdev->dev, &dev_attr_matrix_effect_reactive);
                CREATE_DEVICE_FILE(&hdev->dev, &dev_attr_matrix_effect_breath);
                CREATE_DEVICE_FILE(&hdev->dev, &dev_attr_matrix_effect_none);
                break;
                
            case USB_DEVICE_ID_RAZER_MAMBA_TE_WIRED:
                CREATE_DEVICE_FILE(&hdev->dev, &dev_attr_matrix_custom_frame);
                CREATE_DEVICE_FILE(&hdev->dev, &dev_attr_matrix_brightness);
                CREATE_DEVICE_FILE(&hdev->dev, &dev_attr_dpi);
                CREATE_DEVICE_FILE(&hdev->dev, &dev_attr_matrix_effect_custom);
                CREATE_DEVICE_FILE(&hdev->dev, &dev_attr_matrix_effect_static);
                CREATE_DEVICE_FILE(&hdev->dev, &dev_attr_matrix_effect_wave);
                CREATE_DEVICE_FILE(&hdev->dev, &dev_attr_matrix_effect_spectrum);
                CREATE_DEVICE_FILE(&hdev->dev, &dev_attr_matrix_effect_reactive);
                CREATE_DEVICE_FILE(&hdev->dev, &dev_attr_matrix_effect_breath);
                CREATE_DEVICE_FILE(&hdev->dev, &dev_attr_logo_led_state);
                CREATE_DEVICE_FILE(&hdev->dev, &dev_attr_matrix_effect_none);
                break;
                
            case USB_DEVICE_ID_RAZER_ABYSSUS:
                CREATE_DEVICE_FILE(&hdev->dev, &dev_attr_logo_led_state);
                break;
                
            case USB_DEVICE_ID_RAZER_IMPERATOR:
                CREATE_DEVICE_FILE(&hdev->dev, &dev_attr_logo_led_state);
                CREATE_DEVICE_FILE(&hdev->dev, &dev_attr_scroll_led_state);
                CREATE_DEVICE_FILE(&hdev->dev, &dev_attr_poll_rate);
                CREATE_DEVICE_FILE(&hdev->dev, &dev_attr_dpi);
                break;
                
            case USB_DEVICE_ID_RAZER_OUROBOROS:
				CREATE_DEVICE_FILE(&hdev->dev, &dev_attr_dpi);
				CREATE_DEVICE_FILE(&hdev->dev, &dev_attr_charge_low_threshold);
                CREATE_DEVICE_FILE(&hdev->dev, &dev_attr_device_idle_time);
				CREATE_DEVICE_FILE(&hdev->dev, &dev_attr_scroll_led_brightness);
                CREATE_DEVICE_FILE(&hdev->dev, &dev_attr_scroll_led_state);
				CREATE_DEVICE_FILE(&hdev->dev, &dev_attr_charge_level);
                CREATE_DEVICE_FILE(&hdev->dev, &dev_attr_charge_status);
                CREATE_DEVICE_FILE(&hdev->dev, &dev_attr_poll_rate);
				break;
                
            case USB_DEVICE_ID_RAZER_OROCHI_CHROMA:
                CREATE_DEVICE_FILE(&hdev->dev, &dev_attr_scroll_led_state);
                CREATE_DEVICE_FILE(&hdev->dev, &dev_attr_poll_rate);
                CREATE_DEVICE_FILE(&hdev->dev, &dev_attr_dpi);
                CREATE_DEVICE_FILE(&hdev->dev, &dev_attr_matrix_brightness);
                CREATE_DEVICE_FILE(&hdev->dev, &dev_attr_matrix_effect_none);
                CREATE_DEVICE_FILE(&hdev->dev, &dev_attr_matrix_effect_static);
                CREATE_DEVICE_FILE(&hdev->dev, &dev_attr_matrix_effect_spectrum);
                CREATE_DEVICE_FILE(&hdev->dev, &dev_attr_matrix_effect_reactive);
                CREATE_DEVICE_FILE(&hdev->dev, &dev_attr_matrix_effect_breath);
                CREATE_DEVICE_FILE(&hdev->dev, &dev_attr_charge_low_threshold);
                CREATE_DEVICE_FILE(&hdev->dev, &dev_attr_device_idle_time);
                break;
            
            case USB_DEVICE_ID_RAZER_DEATHADDER_CHROMA:
                CREATE_DEVICE_FILE(&hdev->dev, &dev_attr_dpi);            
                CREATE_DEVICE_FILE(&hdev->dev, &dev_attr_poll_rate);
                CREATE_DEVICE_FILE(&hdev->dev, &dev_attr_scroll_led_brightness);
                CREATE_DEVICE_FILE(&hdev->dev, &dev_attr_scroll_led_state);
                CREATE_DEVICE_FILE(&hdev->dev, &dev_attr_scroll_led_rgb);
                CREATE_DEVICE_FILE(&hdev->dev, &dev_attr_scroll_led_effect);
                CREATE_DEVICE_FILE(&hdev->dev, &dev_attr_logo_led_brightness);
                CREATE_DEVICE_FILE(&hdev->dev, &dev_attr_logo_led_state);
                CREATE_DEVICE_FILE(&hdev->dev, &dev_attr_logo_led_rgb);
                CREATE_DEVICE_FILE(&hdev->dev, &dev_attr_logo_led_effect);
                break;
=======
        switch(usb_dev->descriptor.idProduct) {
        case USB_DEVICE_ID_RAZER_DEATHADDER_ELITE:
            CREATE_DEVICE_FILE(&hdev->dev, &dev_attr_poll_rate);
            CREATE_DEVICE_FILE(&hdev->dev, &dev_attr_dpi);
            CREATE_DEVICE_FILE(&hdev->dev, &dev_attr_logo_led_brightness);
            CREATE_DEVICE_FILE(&hdev->dev, &dev_attr_logo_matrix_effect_spectrum);
            CREATE_DEVICE_FILE(&hdev->dev, &dev_attr_logo_matrix_effect_reactive);
            CREATE_DEVICE_FILE(&hdev->dev, &dev_attr_logo_matrix_effect_breath);
            CREATE_DEVICE_FILE(&hdev->dev, &dev_attr_logo_matrix_effect_static);
            CREATE_DEVICE_FILE(&hdev->dev, &dev_attr_logo_matrix_effect_none);
            CREATE_DEVICE_FILE(&hdev->dev, &dev_attr_scroll_led_brightness);
            CREATE_DEVICE_FILE(&hdev->dev, &dev_attr_scroll_matrix_effect_spectrum);
            CREATE_DEVICE_FILE(&hdev->dev, &dev_attr_scroll_matrix_effect_reactive);
            CREATE_DEVICE_FILE(&hdev->dev, &dev_attr_scroll_matrix_effect_breath);
            CREATE_DEVICE_FILE(&hdev->dev, &dev_attr_scroll_matrix_effect_static);
            CREATE_DEVICE_FILE(&hdev->dev, &dev_attr_scroll_matrix_effect_none);
            CREATE_DEVICE_FILE(&hdev->dev, &dev_attr_matrix_effect_custom);
            CREATE_DEVICE_FILE(&hdev->dev, &dev_attr_matrix_custom_frame);
            break;
>>>>>>> e124956b

        case USB_DEVICE_ID_RAZER_NAGA_HEX_V2:
        case USB_DEVICE_ID_RAZER_NAGA_CHROMA:
            CREATE_DEVICE_FILE(&hdev->dev, &dev_attr_poll_rate);
            CREATE_DEVICE_FILE(&hdev->dev, &dev_attr_dpi);
            CREATE_DEVICE_FILE(&hdev->dev, &dev_attr_matrix_brightness);
            CREATE_DEVICE_FILE(&hdev->dev, &dev_attr_matrix_effect_spectrum);
            CREATE_DEVICE_FILE(&hdev->dev, &dev_attr_matrix_effect_reactive);
            CREATE_DEVICE_FILE(&hdev->dev, &dev_attr_matrix_effect_breath);
            CREATE_DEVICE_FILE(&hdev->dev, &dev_attr_matrix_effect_static);
            CREATE_DEVICE_FILE(&hdev->dev, &dev_attr_matrix_effect_none);
            CREATE_DEVICE_FILE(&hdev->dev, &dev_attr_logo_led_brightness);
            CREATE_DEVICE_FILE(&hdev->dev, &dev_attr_logo_matrix_effect_spectrum);
            CREATE_DEVICE_FILE(&hdev->dev, &dev_attr_logo_matrix_effect_reactive);
            CREATE_DEVICE_FILE(&hdev->dev, &dev_attr_logo_matrix_effect_breath);
            CREATE_DEVICE_FILE(&hdev->dev, &dev_attr_logo_matrix_effect_static);
            CREATE_DEVICE_FILE(&hdev->dev, &dev_attr_logo_matrix_effect_none);
            CREATE_DEVICE_FILE(&hdev->dev, &dev_attr_scroll_led_brightness);
            CREATE_DEVICE_FILE(&hdev->dev, &dev_attr_scroll_matrix_effect_spectrum);
            CREATE_DEVICE_FILE(&hdev->dev, &dev_attr_scroll_matrix_effect_reactive);
            CREATE_DEVICE_FILE(&hdev->dev, &dev_attr_scroll_matrix_effect_breath);
            CREATE_DEVICE_FILE(&hdev->dev, &dev_attr_scroll_matrix_effect_static);
            CREATE_DEVICE_FILE(&hdev->dev, &dev_attr_scroll_matrix_effect_none);
            CREATE_DEVICE_FILE(&hdev->dev, &dev_attr_matrix_effect_custom);
            CREATE_DEVICE_FILE(&hdev->dev, &dev_attr_matrix_custom_frame);
            break;

        case USB_DEVICE_ID_RAZER_MAMBA_2012_WIRELESS:
            CREATE_DEVICE_FILE(&hdev->dev, &dev_attr_charge_level);
            CREATE_DEVICE_FILE(&hdev->dev, &dev_attr_charge_status);
        case USB_DEVICE_ID_RAZER_MAMBA_2012_WIRED:
            CREATE_DEVICE_FILE(&hdev->dev, &dev_attr_poll_rate);
            CREATE_DEVICE_FILE(&hdev->dev, &dev_attr_charge_low_threshold);
            CREATE_DEVICE_FILE(&hdev->dev, &dev_attr_device_idle_time);
            CREATE_DEVICE_FILE(&hdev->dev, &dev_attr_dpi);
            CREATE_DEVICE_FILE(&hdev->dev, &dev_attr_scroll_led_brightness);
            CREATE_DEVICE_FILE(&hdev->dev, &dev_attr_scroll_led_state);
            CREATE_DEVICE_FILE(&hdev->dev, &dev_attr_scroll_led_rgb);
            CREATE_DEVICE_FILE(&hdev->dev, &dev_attr_scroll_led_effect);
            break;

        case USB_DEVICE_ID_RAZER_MAMBA_WIRELESS:
            CREATE_DEVICE_FILE(&hdev->dev, &dev_attr_poll_rate);
            CREATE_DEVICE_FILE(&hdev->dev, &dev_attr_charge_level);
            CREATE_DEVICE_FILE(&hdev->dev, &dev_attr_charge_status);
            CREATE_DEVICE_FILE(&hdev->dev, &dev_attr_charge_effect);
            CREATE_DEVICE_FILE(&hdev->dev, &dev_attr_charge_colour);
            CREATE_DEVICE_FILE(&hdev->dev, &dev_attr_charge_low_threshold);
            CREATE_DEVICE_FILE(&hdev->dev, &dev_attr_device_idle_time);
            CREATE_DEVICE_FILE(&hdev->dev, &dev_attr_dpi);
            CREATE_DEVICE_FILE(&hdev->dev, &dev_attr_matrix_effect_static);
            CREATE_DEVICE_FILE(&hdev->dev, &dev_attr_matrix_effect_wave);
            CREATE_DEVICE_FILE(&hdev->dev, &dev_attr_matrix_effect_custom);
            CREATE_DEVICE_FILE(&hdev->dev, &dev_attr_matrix_effect_spectrum);
            CREATE_DEVICE_FILE(&hdev->dev, &dev_attr_matrix_effect_reactive);
            CREATE_DEVICE_FILE(&hdev->dev, &dev_attr_matrix_effect_breath);
            CREATE_DEVICE_FILE(&hdev->dev, &dev_attr_matrix_effect_none);
            CREATE_DEVICE_FILE(&hdev->dev, &dev_attr_matrix_custom_frame);
            CREATE_DEVICE_FILE(&hdev->dev, &dev_attr_matrix_brightness);
            break;


        case USB_DEVICE_ID_RAZER_MAMBA_WIRED:
            CREATE_DEVICE_FILE(&hdev->dev, &dev_attr_poll_rate);
            CREATE_DEVICE_FILE(&hdev->dev, &dev_attr_matrix_custom_frame);
            CREATE_DEVICE_FILE(&hdev->dev, &dev_attr_matrix_brightness);
            CREATE_DEVICE_FILE(&hdev->dev, &dev_attr_dpi);
            CREATE_DEVICE_FILE(&hdev->dev, &dev_attr_matrix_effect_custom);
            CREATE_DEVICE_FILE(&hdev->dev, &dev_attr_matrix_effect_static);
            CREATE_DEVICE_FILE(&hdev->dev, &dev_attr_matrix_effect_wave);
            CREATE_DEVICE_FILE(&hdev->dev, &dev_attr_matrix_effect_spectrum);
            CREATE_DEVICE_FILE(&hdev->dev, &dev_attr_matrix_effect_reactive);
            CREATE_DEVICE_FILE(&hdev->dev, &dev_attr_matrix_effect_breath);
            CREATE_DEVICE_FILE(&hdev->dev, &dev_attr_matrix_effect_none);
            break;

        case USB_DEVICE_ID_RAZER_MAMBA_TE_WIRED:
            CREATE_DEVICE_FILE(&hdev->dev, &dev_attr_matrix_custom_frame);
            CREATE_DEVICE_FILE(&hdev->dev, &dev_attr_matrix_brightness);
            CREATE_DEVICE_FILE(&hdev->dev, &dev_attr_dpi);
            CREATE_DEVICE_FILE(&hdev->dev, &dev_attr_matrix_effect_custom);
            CREATE_DEVICE_FILE(&hdev->dev, &dev_attr_matrix_effect_static);
            CREATE_DEVICE_FILE(&hdev->dev, &dev_attr_matrix_effect_wave);
            CREATE_DEVICE_FILE(&hdev->dev, &dev_attr_matrix_effect_spectrum);
            CREATE_DEVICE_FILE(&hdev->dev, &dev_attr_matrix_effect_reactive);
            CREATE_DEVICE_FILE(&hdev->dev, &dev_attr_matrix_effect_breath);
            CREATE_DEVICE_FILE(&hdev->dev, &dev_attr_logo_led_state);
            CREATE_DEVICE_FILE(&hdev->dev, &dev_attr_matrix_effect_none);
            break;

        case USB_DEVICE_ID_RAZER_ABYSSUS:
            CREATE_DEVICE_FILE(&hdev->dev, &dev_attr_logo_led_state);
            break;

        case USB_DEVICE_ID_RAZER_IMPERATOR:
            CREATE_DEVICE_FILE(&hdev->dev, &dev_attr_logo_led_state);
            CREATE_DEVICE_FILE(&hdev->dev, &dev_attr_scroll_led_state);
            CREATE_DEVICE_FILE(&hdev->dev, &dev_attr_poll_rate);
            CREATE_DEVICE_FILE(&hdev->dev, &dev_attr_dpi);
            break;

        case USB_DEVICE_ID_RAZER_OUROBOROS:
            CREATE_DEVICE_FILE(&hdev->dev, &dev_attr_dpi);
            CREATE_DEVICE_FILE(&hdev->dev, &dev_attr_charge_low_threshold);
            CREATE_DEVICE_FILE(&hdev->dev, &dev_attr_device_idle_time);
            CREATE_DEVICE_FILE(&hdev->dev, &dev_attr_scroll_led_brightness);
            CREATE_DEVICE_FILE(&hdev->dev, &dev_attr_scroll_led_state);
            CREATE_DEVICE_FILE(&hdev->dev, &dev_attr_charge_level);
            CREATE_DEVICE_FILE(&hdev->dev, &dev_attr_charge_status);
            CREATE_DEVICE_FILE(&hdev->dev, &dev_attr_poll_rate);
            break;

        case USB_DEVICE_ID_RAZER_OROCHI_CHROMA:
            CREATE_DEVICE_FILE(&hdev->dev, &dev_attr_scroll_led_state);
            CREATE_DEVICE_FILE(&hdev->dev, &dev_attr_poll_rate);
            CREATE_DEVICE_FILE(&hdev->dev, &dev_attr_dpi);
            CREATE_DEVICE_FILE(&hdev->dev, &dev_attr_matrix_brightness);
            CREATE_DEVICE_FILE(&hdev->dev, &dev_attr_matrix_effect_none);
            CREATE_DEVICE_FILE(&hdev->dev, &dev_attr_matrix_effect_static);
            CREATE_DEVICE_FILE(&hdev->dev, &dev_attr_matrix_effect_spectrum);
            CREATE_DEVICE_FILE(&hdev->dev, &dev_attr_matrix_effect_reactive);
            CREATE_DEVICE_FILE(&hdev->dev, &dev_attr_matrix_effect_breath);
            CREATE_DEVICE_FILE(&hdev->dev, &dev_attr_charge_low_threshold);
            CREATE_DEVICE_FILE(&hdev->dev, &dev_attr_device_idle_time);
            break;

        case USB_DEVICE_ID_RAZER_NAGA_HEX_RED:
        case USB_DEVICE_ID_RAZER_NAGA_HEX:
        case USB_DEVICE_ID_RAZER_TAIPAN:
            CREATE_DEVICE_FILE(&hdev->dev, &dev_attr_dpi);
            CREATE_DEVICE_FILE(&hdev->dev, &dev_attr_poll_rate);
            CREATE_DEVICE_FILE(&hdev->dev, &dev_attr_scroll_led_state);
            CREATE_DEVICE_FILE(&hdev->dev, &dev_attr_logo_led_state);
            break;

        case USB_DEVICE_ID_RAZER_NAGA_2014:
            CREATE_DEVICE_FILE(&hdev->dev, &dev_attr_dpi);
            CREATE_DEVICE_FILE(&hdev->dev, &dev_attr_poll_rate);
            CREATE_DEVICE_FILE(&hdev->dev, &dev_attr_scroll_led_state);
            CREATE_DEVICE_FILE(&hdev->dev, &dev_attr_logo_led_state);
            CREATE_DEVICE_FILE(&hdev->dev, &dev_attr_backlight_led_state);
            break;

        case USB_DEVICE_ID_RAZER_DEATHADDER_CHROMA:
            CREATE_DEVICE_FILE(&hdev->dev, &dev_attr_dpi);
            CREATE_DEVICE_FILE(&hdev->dev, &dev_attr_poll_rate);
            CREATE_DEVICE_FILE(&hdev->dev, &dev_attr_scroll_led_brightness);
            CREATE_DEVICE_FILE(&hdev->dev, &dev_attr_scroll_led_state);
            CREATE_DEVICE_FILE(&hdev->dev, &dev_attr_scroll_led_rgb);
            CREATE_DEVICE_FILE(&hdev->dev, &dev_attr_scroll_led_effect);
            CREATE_DEVICE_FILE(&hdev->dev, &dev_attr_logo_led_brightness);
            CREATE_DEVICE_FILE(&hdev->dev, &dev_attr_logo_led_state);
            CREATE_DEVICE_FILE(&hdev->dev, &dev_attr_logo_led_rgb);
            CREATE_DEVICE_FILE(&hdev->dev, &dev_attr_logo_led_effect);
            break;

        case USB_DEVICE_ID_RAZER_DIAMONDBACK_CHROMA:
            CREATE_DEVICE_FILE(&hdev->dev, &dev_attr_matrix_custom_frame);
            CREATE_DEVICE_FILE(&hdev->dev, &dev_attr_matrix_brightness);
            CREATE_DEVICE_FILE(&hdev->dev, &dev_attr_dpi);
            CREATE_DEVICE_FILE(&hdev->dev, &dev_attr_matrix_effect_custom);
            CREATE_DEVICE_FILE(&hdev->dev, &dev_attr_matrix_effect_static);
            CREATE_DEVICE_FILE(&hdev->dev, &dev_attr_matrix_effect_wave);
            CREATE_DEVICE_FILE(&hdev->dev, &dev_attr_matrix_effect_spectrum);
            CREATE_DEVICE_FILE(&hdev->dev, &dev_attr_matrix_effect_reactive);
            CREATE_DEVICE_FILE(&hdev->dev, &dev_attr_matrix_effect_breath);
            CREATE_DEVICE_FILE(&hdev->dev, &dev_attr_logo_led_state);
            CREATE_DEVICE_FILE(&hdev->dev, &dev_attr_matrix_effect_none);
            break;

        }

    }

    hid_set_drvdata(hdev, dev);
    dev_set_drvdata(&hdev->dev, dev);

    retval = hid_parse(hdev);
    if(retval)    {
        hid_err(hdev, "parse failed\n");
        goto exit_free;
    }
    retval = hid_hw_start(hdev, HID_CONNECT_DEFAULT);
    if (retval) {
        hid_err(hdev, "hw start failed\n");
        goto exit_free;
    }

    //razer_reset(usb_dev);
    //razer_activate_macro_keys(usb_dev);
    //msleep(3000);
    return 0;
exit:
    return retval;
exit_free:
    kfree(dev);
    return retval;
}


/**
 * Unbind function
 */
static void razer_mouse_disconnect(struct hid_device *hdev)
{
    struct razer_mouse_device *dev;
    struct usb_interface *intf = to_usb_interface(hdev->dev.parent);
    struct usb_device *usb_dev = interface_to_usbdev(intf);

    dev = hid_get_drvdata(hdev);

    if(intf->cur_altsetting->desc.bInterfaceProtocol == USB_INTERFACE_PROTOCOL_MOUSE) {
        device_remove_file(&hdev->dev, &dev_attr_version);
        device_remove_file(&hdev->dev, &dev_attr_test);
        device_remove_file(&hdev->dev, &dev_attr_firmware_version);
        device_remove_file(&hdev->dev, &dev_attr_device_type);
        device_remove_file(&hdev->dev, &dev_attr_device_serial);
        device_remove_file(&hdev->dev, &dev_attr_device_mode);
<<<<<<< HEAD
        
        switch(usb_dev->descriptor.idProduct)
        {
            case USB_DEVICE_ID_RAZER_DEATHADDER_ELITE:
                device_remove_file(&hdev->dev, &dev_attr_poll_rate);
                device_remove_file(&hdev->dev, &dev_attr_dpi);
                device_remove_file(&hdev->dev, &dev_attr_logo_led_brightness);
                device_remove_file(&hdev->dev, &dev_attr_logo_matrix_effect_spectrum);
                device_remove_file(&hdev->dev, &dev_attr_logo_matrix_effect_reactive);
                device_remove_file(&hdev->dev, &dev_attr_logo_matrix_effect_breath);
                device_remove_file(&hdev->dev, &dev_attr_logo_matrix_effect_static);
                device_remove_file(&hdev->dev, &dev_attr_logo_matrix_effect_none);
                device_remove_file(&hdev->dev, &dev_attr_scroll_led_brightness);
                device_remove_file(&hdev->dev, &dev_attr_scroll_matrix_effect_spectrum);
                device_remove_file(&hdev->dev, &dev_attr_scroll_matrix_effect_reactive);
                device_remove_file(&hdev->dev, &dev_attr_scroll_matrix_effect_breath);
                device_remove_file(&hdev->dev, &dev_attr_scroll_matrix_effect_static);
                device_remove_file(&hdev->dev, &dev_attr_scroll_matrix_effect_none);
                device_remove_file(&hdev->dev, &dev_attr_matrix_effect_custom);
                device_remove_file(&hdev->dev, &dev_attr_matrix_custom_frame);
                break;
            
            case USB_DEVICE_ID_RAZER_NAGA_HEX_V2:
            case USB_DEVICE_ID_RAZER_NAGA_CHROMA:
                device_remove_file(&hdev->dev, &dev_attr_poll_rate);
                device_remove_file(&hdev->dev, &dev_attr_dpi);
                device_remove_file(&hdev->dev, &dev_attr_matrix_brightness);
                device_remove_file(&hdev->dev, &dev_attr_matrix_effect_spectrum);
                device_remove_file(&hdev->dev, &dev_attr_matrix_effect_reactive);
                device_remove_file(&hdev->dev, &dev_attr_matrix_effect_breath);
                device_remove_file(&hdev->dev, &dev_attr_matrix_effect_static);
                device_remove_file(&hdev->dev, &dev_attr_matrix_effect_none);
                device_remove_file(&hdev->dev, &dev_attr_logo_led_brightness);
                device_remove_file(&hdev->dev, &dev_attr_logo_matrix_effect_spectrum);
                device_remove_file(&hdev->dev, &dev_attr_logo_matrix_effect_reactive);
                device_remove_file(&hdev->dev, &dev_attr_logo_matrix_effect_breath);
                device_remove_file(&hdev->dev, &dev_attr_logo_matrix_effect_static);
                device_remove_file(&hdev->dev, &dev_attr_logo_matrix_effect_none);
                device_remove_file(&hdev->dev, &dev_attr_scroll_led_brightness);
                device_remove_file(&hdev->dev, &dev_attr_scroll_matrix_effect_spectrum);
                device_remove_file(&hdev->dev, &dev_attr_scroll_matrix_effect_reactive);
                device_remove_file(&hdev->dev, &dev_attr_scroll_matrix_effect_breath);
                device_remove_file(&hdev->dev, &dev_attr_scroll_matrix_effect_static);
                device_remove_file(&hdev->dev, &dev_attr_scroll_matrix_effect_none);
                device_remove_file(&hdev->dev, &dev_attr_matrix_effect_custom);
                device_remove_file(&hdev->dev, &dev_attr_matrix_custom_frame);
                break;
            
            case USB_DEVICE_ID_RAZER_MAMBA_WIRELESS:
                device_remove_file(&hdev->dev, &dev_attr_poll_rate);
                device_remove_file(&hdev->dev, &dev_attr_charge_level);
                device_remove_file(&hdev->dev, &dev_attr_charge_status);
                device_remove_file(&hdev->dev, &dev_attr_charge_effect);
                device_remove_file(&hdev->dev, &dev_attr_charge_colour);
                device_remove_file(&hdev->dev, &dev_attr_charge_low_threshold);
                device_remove_file(&hdev->dev, &dev_attr_device_idle_time);
                device_remove_file(&hdev->dev, &dev_attr_dpi);
                device_remove_file(&hdev->dev, &dev_attr_matrix_effect_static);
                device_remove_file(&hdev->dev, &dev_attr_matrix_effect_wave);
                device_remove_file(&hdev->dev, &dev_attr_matrix_effect_custom);
                device_remove_file(&hdev->dev, &dev_attr_matrix_effect_spectrum);
                device_remove_file(&hdev->dev, &dev_attr_matrix_effect_reactive);
                device_remove_file(&hdev->dev, &dev_attr_matrix_effect_breath);
                device_remove_file(&hdev->dev, &dev_attr_matrix_effect_none);
                device_remove_file(&hdev->dev, &dev_attr_matrix_custom_frame);
                device_remove_file(&hdev->dev, &dev_attr_matrix_brightness);
                break;
=======
>>>>>>> e124956b

        switch(usb_dev->descriptor.idProduct) {
        case USB_DEVICE_ID_RAZER_DEATHADDER_ELITE:
            device_remove_file(&hdev->dev, &dev_attr_poll_rate);
            device_remove_file(&hdev->dev, &dev_attr_dpi);
            device_remove_file(&hdev->dev, &dev_attr_logo_led_brightness);
            device_remove_file(&hdev->dev, &dev_attr_logo_matrix_effect_spectrum);
            device_remove_file(&hdev->dev, &dev_attr_logo_matrix_effect_reactive);
            device_remove_file(&hdev->dev, &dev_attr_logo_matrix_effect_breath);
            device_remove_file(&hdev->dev, &dev_attr_logo_matrix_effect_static);
            device_remove_file(&hdev->dev, &dev_attr_logo_matrix_effect_none);
            device_remove_file(&hdev->dev, &dev_attr_scroll_led_brightness);
            device_remove_file(&hdev->dev, &dev_attr_scroll_matrix_effect_spectrum);
            device_remove_file(&hdev->dev, &dev_attr_scroll_matrix_effect_reactive);
            device_remove_file(&hdev->dev, &dev_attr_scroll_matrix_effect_breath);
            device_remove_file(&hdev->dev, &dev_attr_scroll_matrix_effect_static);
            device_remove_file(&hdev->dev, &dev_attr_scroll_matrix_effect_none);
            device_remove_file(&hdev->dev, &dev_attr_matrix_effect_custom);
            device_remove_file(&hdev->dev, &dev_attr_matrix_custom_frame);
            break;

        case USB_DEVICE_ID_RAZER_NAGA_HEX_V2:
        case USB_DEVICE_ID_RAZER_NAGA_CHROMA:
            device_remove_file(&hdev->dev, &dev_attr_poll_rate);
            device_remove_file(&hdev->dev, &dev_attr_dpi);
            device_remove_file(&hdev->dev, &dev_attr_matrix_brightness);
            device_remove_file(&hdev->dev, &dev_attr_matrix_effect_spectrum);
            device_remove_file(&hdev->dev, &dev_attr_matrix_effect_reactive);
            device_remove_file(&hdev->dev, &dev_attr_matrix_effect_breath);
            device_remove_file(&hdev->dev, &dev_attr_matrix_effect_static);
            device_remove_file(&hdev->dev, &dev_attr_matrix_effect_none);
            device_remove_file(&hdev->dev, &dev_attr_logo_led_brightness);
            device_remove_file(&hdev->dev, &dev_attr_logo_matrix_effect_spectrum);
            device_remove_file(&hdev->dev, &dev_attr_logo_matrix_effect_reactive);
            device_remove_file(&hdev->dev, &dev_attr_logo_matrix_effect_breath);
            device_remove_file(&hdev->dev, &dev_attr_logo_matrix_effect_static);
            device_remove_file(&hdev->dev, &dev_attr_logo_matrix_effect_none);
            device_remove_file(&hdev->dev, &dev_attr_scroll_led_brightness);
            device_remove_file(&hdev->dev, &dev_attr_scroll_matrix_effect_spectrum);
            device_remove_file(&hdev->dev, &dev_attr_scroll_matrix_effect_reactive);
            device_remove_file(&hdev->dev, &dev_attr_scroll_matrix_effect_breath);
            device_remove_file(&hdev->dev, &dev_attr_scroll_matrix_effect_static);
            device_remove_file(&hdev->dev, &dev_attr_scroll_matrix_effect_none);
            device_remove_file(&hdev->dev, &dev_attr_matrix_effect_custom);
            device_remove_file(&hdev->dev, &dev_attr_matrix_custom_frame);
            break;

        case USB_DEVICE_ID_RAZER_MAMBA_2012_WIRELESS:
            device_remove_file(&hdev->dev, &dev_attr_charge_level);
            device_remove_file(&hdev->dev, &dev_attr_charge_status);
        case USB_DEVICE_ID_RAZER_MAMBA_2012_WIRED:
            device_remove_file(&hdev->dev, &dev_attr_poll_rate);
            device_remove_file(&hdev->dev, &dev_attr_charge_low_threshold);
            device_remove_file(&hdev->dev, &dev_attr_device_idle_time);
            device_remove_file(&hdev->dev, &dev_attr_dpi);
            device_remove_file(&hdev->dev, &dev_attr_scroll_led_brightness);
            device_remove_file(&hdev->dev, &dev_attr_scroll_led_state);
            device_remove_file(&hdev->dev, &dev_attr_scroll_led_rgb);
            device_remove_file(&hdev->dev, &dev_attr_scroll_led_effect);
            break;

        case USB_DEVICE_ID_RAZER_MAMBA_WIRELESS:
            device_remove_file(&hdev->dev, &dev_attr_poll_rate);
            device_remove_file(&hdev->dev, &dev_attr_charge_level);
            device_remove_file(&hdev->dev, &dev_attr_charge_status);
            device_remove_file(&hdev->dev, &dev_attr_charge_effect);
            device_remove_file(&hdev->dev, &dev_attr_charge_colour);
            device_remove_file(&hdev->dev, &dev_attr_charge_low_threshold);
            device_remove_file(&hdev->dev, &dev_attr_device_idle_time);
            device_remove_file(&hdev->dev, &dev_attr_dpi);
            device_remove_file(&hdev->dev, &dev_attr_matrix_effect_static);
            device_remove_file(&hdev->dev, &dev_attr_matrix_effect_wave);
            device_remove_file(&hdev->dev, &dev_attr_matrix_effect_custom);
            device_remove_file(&hdev->dev, &dev_attr_matrix_effect_spectrum);
            device_remove_file(&hdev->dev, &dev_attr_matrix_effect_reactive);
            device_remove_file(&hdev->dev, &dev_attr_matrix_effect_breath);
            device_remove_file(&hdev->dev, &dev_attr_matrix_effect_none);
            device_remove_file(&hdev->dev, &dev_attr_matrix_custom_frame);
            device_remove_file(&hdev->dev, &dev_attr_matrix_brightness);
            break;

        case USB_DEVICE_ID_RAZER_MAMBA_WIRED:
            device_remove_file(&hdev->dev, &dev_attr_poll_rate);
            device_remove_file(&hdev->dev, &dev_attr_matrix_custom_frame);
            device_remove_file(&hdev->dev, &dev_attr_matrix_brightness);
            device_remove_file(&hdev->dev, &dev_attr_dpi);
            device_remove_file(&hdev->dev, &dev_attr_matrix_effect_custom);
            device_remove_file(&hdev->dev, &dev_attr_matrix_effect_static);
            device_remove_file(&hdev->dev, &dev_attr_matrix_effect_wave);
            device_remove_file(&hdev->dev, &dev_attr_matrix_effect_spectrum);
            device_remove_file(&hdev->dev, &dev_attr_matrix_effect_reactive);
            device_remove_file(&hdev->dev, &dev_attr_matrix_effect_breath);
            device_remove_file(&hdev->dev, &dev_attr_matrix_effect_none);
            break;

        case USB_DEVICE_ID_RAZER_MAMBA_TE_WIRED:
            device_remove_file(&hdev->dev, &dev_attr_matrix_custom_frame);
            device_remove_file(&hdev->dev, &dev_attr_matrix_brightness);
            device_remove_file(&hdev->dev, &dev_attr_dpi);
            device_remove_file(&hdev->dev, &dev_attr_matrix_effect_custom);
            device_remove_file(&hdev->dev, &dev_attr_matrix_effect_static);
            device_remove_file(&hdev->dev, &dev_attr_matrix_effect_wave);
            device_remove_file(&hdev->dev, &dev_attr_matrix_effect_spectrum);
            device_remove_file(&hdev->dev, &dev_attr_matrix_effect_reactive);
            device_remove_file(&hdev->dev, &dev_attr_matrix_effect_breath);
            device_remove_file(&hdev->dev, &dev_attr_logo_led_state);
            device_remove_file(&hdev->dev, &dev_attr_matrix_effect_none);
            break;

        case USB_DEVICE_ID_RAZER_ABYSSUS:
            device_remove_file(&hdev->dev, &dev_attr_logo_led_state);
            break;

        case USB_DEVICE_ID_RAZER_IMPERATOR:
            device_remove_file(&hdev->dev, &dev_attr_logo_led_state);
            device_remove_file(&hdev->dev, &dev_attr_scroll_led_state);
            device_remove_file(&hdev->dev, &dev_attr_poll_rate);
            device_remove_file(&hdev->dev, &dev_attr_dpi);
            break;

        case USB_DEVICE_ID_RAZER_OUROBOROS:
            device_remove_file(&hdev->dev, &dev_attr_dpi);
            device_remove_file(&hdev->dev, &dev_attr_charge_low_threshold);
            device_remove_file(&hdev->dev, &dev_attr_device_idle_time);
            device_remove_file(&hdev->dev, &dev_attr_scroll_led_brightness);
            device_remove_file(&hdev->dev, &dev_attr_scroll_led_state);
            device_remove_file(&hdev->dev, &dev_attr_charge_level);
            device_remove_file(&hdev->dev, &dev_attr_charge_status);
            device_remove_file(&hdev->dev, &dev_attr_poll_rate);
            break;


        case USB_DEVICE_ID_RAZER_OROCHI_CHROMA:
            device_remove_file(&hdev->dev, &dev_attr_scroll_led_state);
            device_remove_file(&hdev->dev, &dev_attr_poll_rate);
            device_remove_file(&hdev->dev, &dev_attr_dpi);
            device_remove_file(&hdev->dev, &dev_attr_matrix_brightness);
            device_remove_file(&hdev->dev, &dev_attr_matrix_effect_none);
            device_remove_file(&hdev->dev, &dev_attr_matrix_effect_static);
            device_remove_file(&hdev->dev, &dev_attr_matrix_effect_spectrum);
            device_remove_file(&hdev->dev, &dev_attr_matrix_effect_reactive);
            device_remove_file(&hdev->dev, &dev_attr_matrix_effect_breath);
            device_remove_file(&hdev->dev, &dev_attr_charge_low_threshold);
            device_remove_file(&hdev->dev, &dev_attr_device_idle_time);
            break;

        case USB_DEVICE_ID_RAZER_NAGA_HEX:
        case USB_DEVICE_ID_RAZER_NAGA_HEX_RED:
        case USB_DEVICE_ID_RAZER_TAIPAN:
            device_remove_file(&hdev->dev, &dev_attr_dpi);
            device_remove_file(&hdev->dev, &dev_attr_poll_rate);
            device_remove_file(&hdev->dev, &dev_attr_scroll_led_state);
            device_remove_file(&hdev->dev, &dev_attr_logo_led_state);
            break;

        case USB_DEVICE_ID_RAZER_NAGA_2014:
            device_remove_file(&hdev->dev, &dev_attr_dpi);
            device_remove_file(&hdev->dev, &dev_attr_poll_rate);
            device_remove_file(&hdev->dev, &dev_attr_scroll_led_state);
            device_remove_file(&hdev->dev, &dev_attr_logo_led_state);
            device_remove_file(&hdev->dev, &dev_attr_backlight_led_state);
            break;

        case USB_DEVICE_ID_RAZER_DEATHADDER_CHROMA:
            device_remove_file(&hdev->dev, &dev_attr_dpi);
            device_remove_file(&hdev->dev, &dev_attr_poll_rate);
            device_remove_file(&hdev->dev, &dev_attr_scroll_led_brightness);
            device_remove_file(&hdev->dev, &dev_attr_scroll_led_state);
            device_remove_file(&hdev->dev, &dev_attr_scroll_led_rgb);
            device_remove_file(&hdev->dev, &dev_attr_scroll_led_effect);
            device_remove_file(&hdev->dev, &dev_attr_logo_led_brightness);
            device_remove_file(&hdev->dev, &dev_attr_logo_led_state);
            device_remove_file(&hdev->dev, &dev_attr_logo_led_rgb);
            device_remove_file(&hdev->dev, &dev_attr_logo_led_effect);
            break;

        case USB_DEVICE_ID_RAZER_DIAMONDBACK_CHROMA:
            device_remove_file(&hdev->dev, &dev_attr_matrix_custom_frame);
            device_remove_file(&hdev->dev, &dev_attr_matrix_brightness);
            device_remove_file(&hdev->dev, &dev_attr_dpi);
            device_remove_file(&hdev->dev, &dev_attr_matrix_effect_custom);
            device_remove_file(&hdev->dev, &dev_attr_matrix_effect_static);
            device_remove_file(&hdev->dev, &dev_attr_matrix_effect_wave);
            device_remove_file(&hdev->dev, &dev_attr_matrix_effect_spectrum);
            device_remove_file(&hdev->dev, &dev_attr_matrix_effect_reactive);
            device_remove_file(&hdev->dev, &dev_attr_matrix_effect_breath);
            device_remove_file(&hdev->dev, &dev_attr_logo_led_state);
            device_remove_file(&hdev->dev, &dev_attr_matrix_effect_none);
            break;
        }

    }


    hid_hw_stop(hdev);
    kfree(dev);
    dev_info(&intf->dev, "Razer Device disconnected\n");
}


/**
 * Device ID mapping table
 */
static const struct hid_device_id razer_devices[] = {
    { HID_USB_DEVICE(USB_VENDOR_ID_RAZER,USB_DEVICE_ID_RAZER_NAGA_HEX_RED) },
    { HID_USB_DEVICE(USB_VENDOR_ID_RAZER,USB_DEVICE_ID_RAZER_NAGA_2014) },
    { HID_USB_DEVICE(USB_VENDOR_ID_RAZER,USB_DEVICE_ID_RAZER_NAGA_HEX) },
    { HID_USB_DEVICE(USB_VENDOR_ID_RAZER,USB_DEVICE_ID_RAZER_MAMBA_2012_WIRED) },
    { HID_USB_DEVICE(USB_VENDOR_ID_RAZER,USB_DEVICE_ID_RAZER_MAMBA_2012_WIRELESS) },
    { HID_USB_DEVICE(USB_VENDOR_ID_RAZER,USB_DEVICE_ID_RAZER_MAMBA_WIRED) },
    { HID_USB_DEVICE(USB_VENDOR_ID_RAZER,USB_DEVICE_ID_RAZER_MAMBA_WIRELESS) },
    { HID_USB_DEVICE(USB_VENDOR_ID_RAZER,USB_DEVICE_ID_RAZER_MAMBA_TE_WIRED) },
    { HID_USB_DEVICE(USB_VENDOR_ID_RAZER,USB_DEVICE_ID_RAZER_ABYSSUS) },
    { HID_USB_DEVICE(USB_VENDOR_ID_RAZER,USB_DEVICE_ID_RAZER_TAIPAN) },
    { HID_USB_DEVICE(USB_VENDOR_ID_RAZER,USB_DEVICE_ID_RAZER_IMPERATOR) },
    { HID_USB_DEVICE(USB_VENDOR_ID_RAZER,USB_DEVICE_ID_RAZER_OUROBOROS) },
    { HID_USB_DEVICE(USB_VENDOR_ID_RAZER,USB_DEVICE_ID_RAZER_OROCHI_CHROMA) },
    { HID_USB_DEVICE(USB_VENDOR_ID_RAZER,USB_DEVICE_ID_RAZER_DEATHADDER_CHROMA) },
    { HID_USB_DEVICE(USB_VENDOR_ID_RAZER,USB_DEVICE_ID_RAZER_NAGA_HEX_V2) },
    { HID_USB_DEVICE(USB_VENDOR_ID_RAZER,USB_DEVICE_ID_RAZER_NAGA_CHROMA) },
    { HID_USB_DEVICE(USB_VENDOR_ID_RAZER,USB_DEVICE_ID_RAZER_DEATHADDER_ELITE) },
    { HID_USB_DEVICE(USB_VENDOR_ID_RAZER,USB_DEVICE_ID_RAZER_DIAMONDBACK_CHROMA) },
    { }
};

MODULE_DEVICE_TABLE(hid, razer_devices);


/**
 * Describes the contents of the driver
 */
static struct hid_driver razer_mouse_driver = {
    .name      = "razermouse",
    .id_table  = razer_devices,
    .probe     = razer_mouse_probe,
    .remove    = razer_mouse_disconnect,

    .raw_event = razer_raw_event,
};

module_hid_driver(razer_mouse_driver);<|MERGE_RESOLUTION|>--- conflicted
+++ resolved
@@ -118,43 +118,9 @@
         device_type = "Razer Mamba 2012 (Wired)\n";
         break;
 
-<<<<<<< HEAD
-        case USB_DEVICE_ID_RAZER_ABYSSUS:
-            device_type = "Razer Abyssus 2014\n";
-            break;
-        
-        case USB_DEVICE_ID_RAZER_IMPERATOR:
-            device_type = "Razer Imperator 2012\n";
-            break;
-            
-        case USB_DEVICE_ID_RAZER_OUROBOROS:
-            device_type = "Razer Ouroboros\n";
-            break;
-        
-        case USB_DEVICE_ID_RAZER_OROCHI_CHROMA:
-            device_type = "Razer Orochi (Wired)\n";
-            break;
-            
-        case USB_DEVICE_ID_RAZER_DEATHADDER_CHROMA:
-            device_type = "Razer DeathAdder Chroma\n";
-            break;
-        
-        case USB_DEVICE_ID_RAZER_NAGA_HEX_V2:
-            device_type = "Razer Naga Hex V2\n";
-            break;
-        
-        case USB_DEVICE_ID_RAZER_NAGA_CHROMA:
-            device_type = "Razer Naga Chroma\n";
-            break;
-        
-        case USB_DEVICE_ID_RAZER_DEATHADDER_ELITE:
-            device_type = "Razer DeathAdder Elite\n";
-            break;
-=======
     case USB_DEVICE_ID_RAZER_MAMBA_2012_WIRELESS:
         device_type = "Razer Mamba 2012 (Wireless)\n";
         break;
->>>>>>> e124956b
 
     case USB_DEVICE_ID_RAZER_MAMBA_WIRED:
         device_type = "Razer Mamba (Wired)\n";
@@ -271,23 +237,6 @@
     struct usb_interface *intf = to_usb_interface(dev->parent);
     struct usb_device *usb_dev = interface_to_usbdev(intf);
     struct razer_report report;
-<<<<<<< HEAD
-    
-    switch (usb_dev->descriptor.idProduct)
-    {
-        case USB_DEVICE_ID_RAZER_NAGA_HEX_V2:
-            report = razer_chroma_mouse_extended_matrix_effect_none(VARSTORE, BACKLIGHT_LED);
-            report.transaction_id.id = 0x3f;
-            break;
-        
-        case USB_DEVICE_ID_RAZER_NAGA_CHROMA:
-            report = razer_chroma_mouse_extended_matrix_effect_none(VARSTORE, BACKLIGHT_LED);
-            break;
-        
-        default:
-            report = razer_chroma_standard_matrix_effect_none(VARSTORE, BACKLIGHT_LED);
-            break;
-=======
 
     switch (usb_dev->descriptor.idProduct) {
     case USB_DEVICE_ID_RAZER_NAGA_HEX_V2:
@@ -302,7 +251,6 @@
     default:
         report = razer_chroma_standard_matrix_effect_none(VARSTORE, BACKLIGHT_LED);
         break;
->>>>>>> e124956b
     }
 
     razer_send_payload(usb_dev, &report);
@@ -321,25 +269,6 @@
     struct razer_report report = razer_chroma_standard_matrix_effect_custom_frame(NOSTORE);
 
     switch (usb_dev->descriptor.idProduct) {
-<<<<<<< HEAD
-		case USB_DEVICE_ID_RAZER_NAGA_HEX_V2: // TODO look into this think its extended effectrs
-			report = razer_chroma_standard_matrix_effect_custom_frame(NOSTORE);
-			report.transaction_id.id = 0x3f;
-			break;
-
-		case USB_DEVICE_ID_RAZER_DEATHADDER_ELITE:
-		case USB_DEVICE_ID_RAZER_NAGA_CHROMA:
-			report = razer_chroma_extended_matrix_effect_custom_frame();
-			report.transaction_id.id = 0x3f;
-			break;
-
-		case USB_DEVICE_ID_RAZER_MAMBA_WIRELESS:
-			report = razer_chroma_standard_matrix_effect_custom_frame(NOSTORE);
-			report.transaction_id.id = 0x80;
-			break;
-	}
-    
-=======
     case USB_DEVICE_ID_RAZER_NAGA_HEX_V2: // TODO look into this think its extended effects
         report = razer_chroma_standard_matrix_effect_custom_frame(NOSTORE);
         report.transaction_id.id = 0x3f;
@@ -357,7 +286,6 @@
         break;
     }
 
->>>>>>> e124956b
     razer_send_payload(usb_dev, &report);
 
     return count;
@@ -374,25 +302,6 @@
     struct usb_device *usb_dev = interface_to_usbdev(intf);
     struct razer_report report;
 
-<<<<<<< HEAD
-    if(count == 3)
-    {
-        switch (usb_dev->descriptor.idProduct)
-        {
-            case USB_DEVICE_ID_RAZER_NAGA_HEX_V2:
-                report = razer_chroma_mouse_extended_matrix_effect_static(VARSTORE, BACKLIGHT_LED, (struct razer_rgb*)&buf[0]);
-                report.transaction_id.id = 0x3f;
-                break;
-               
-            case USB_DEVICE_ID_RAZER_NAGA_CHROMA:
-                report = razer_chroma_mouse_extended_matrix_effect_static(VARSTORE, BACKLIGHT_LED, (struct razer_rgb*)&buf[0]);
-                report.transaction_id.id = 0xff;
-                break;
-            
-            default:
-                report = razer_chroma_standard_matrix_effect_static(VARSTORE, BACKLIGHT_LED, (struct razer_rgb*)&buf[0]);
-                break;
-=======
     if(count == 3) {
         switch (usb_dev->descriptor.idProduct) {
         case USB_DEVICE_ID_RAZER_NAGA_HEX_V2:
@@ -408,7 +317,6 @@
         default:
             report = razer_chroma_standard_matrix_effect_static(VARSTORE, BACKLIGHT_LED, (struct razer_rgb*)&buf[0]);
             break;
->>>>>>> e124956b
         }
 
         razer_send_payload(usb_dev, &report);
@@ -446,23 +354,6 @@
     struct usb_interface *intf = to_usb_interface(dev->parent);
     struct usb_device *usb_dev = interface_to_usbdev(intf);
     struct razer_report report;
-<<<<<<< HEAD
-    
-    switch (usb_dev->descriptor.idProduct)
-    {
-        case USB_DEVICE_ID_RAZER_NAGA_HEX_V2:
-            report = razer_chroma_mouse_extended_matrix_effect_spectrum(VARSTORE, BACKLIGHT_LED);
-            report.transaction_id.id = 0x3f;
-            break;
-        
-        case USB_DEVICE_ID_RAZER_NAGA_CHROMA:
-            report = razer_chroma_mouse_extended_matrix_effect_spectrum(VARSTORE, BACKLIGHT_LED);
-            break;
-        
-        default:
-            report = razer_chroma_standard_matrix_effect_spectrum(VARSTORE, BACKLIGHT_LED);
-            break;
-=======
 
     switch (usb_dev->descriptor.idProduct) {
     case USB_DEVICE_ID_RAZER_NAGA_HEX_V2:
@@ -477,7 +368,6 @@
     default:
         report = razer_chroma_standard_matrix_effect_spectrum(VARSTORE, BACKLIGHT_LED);
         break;
->>>>>>> e124956b
     }
 
     razer_send_payload(usb_dev, &report);
@@ -498,23 +388,6 @@
 
     if(count == 4) {
         unsigned char speed = (unsigned char)buf[0];
-<<<<<<< HEAD
-        
-        switch (usb_dev->descriptor.idProduct)
-        {
-            case USB_DEVICE_ID_RAZER_NAGA_HEX_V2:
-                report = razer_chroma_mouse_extended_matrix_effect_reactive(VARSTORE, BACKLIGHT_LED, speed, (struct razer_rgb*)&buf[1]);
-                report.transaction_id.id = 0x3f;
-                break;
-            
-            case USB_DEVICE_ID_RAZER_NAGA_CHROMA:
-                report = razer_chroma_mouse_extended_matrix_effect_reactive(VARSTORE, BACKLIGHT_LED, speed, (struct razer_rgb*)&buf[1]);
-                break;
-        
-            default:
-                report = razer_chroma_standard_matrix_effect_reactive(VARSTORE, BACKLIGHT_LED, speed, (struct razer_rgb*)&buf[1]);
-                break;
-=======
 
         switch (usb_dev->descriptor.idProduct) {
         case USB_DEVICE_ID_RAZER_NAGA_HEX_V2:
@@ -529,7 +402,6 @@
         default:
             report = razer_chroma_standard_matrix_effect_reactive(VARSTORE, BACKLIGHT_LED, speed, (struct razer_rgb*)&buf[1]);
             break;
->>>>>>> e124956b
         }
 
         razer_send_payload(usb_dev, &report);
@@ -551,30 +423,6 @@
     struct usb_device *usb_dev = interface_to_usbdev(intf);
     struct razer_report report;
 
-<<<<<<< HEAD
-    switch (usb_dev->descriptor.idProduct) // TODO refactor to have 2 methods to split out the breathing crap
-    {
-        case USB_DEVICE_ID_RAZER_NAGA_HEX_V2:
-        case USB_DEVICE_ID_RAZER_NAGA_CHROMA:
-            switch(count)
-            {
-                case 3: // Single colour mode
-                    report = razer_chroma_mouse_extended_matrix_effect_breathing_single(VARSTORE, BACKLIGHT_LED, (struct razer_rgb*)&buf[0]);
-                    break;
-                
-                case 6: // Dual colour mode
-                    report = razer_chroma_mouse_extended_matrix_effect_breathing_dual(VARSTORE, BACKLIGHT_LED, (struct razer_rgb*)&buf[0], (struct razer_rgb*)&buf[3]);
-                    break;
-                
-                default: // "Random" colour mode
-                    report = razer_chroma_mouse_extended_matrix_effect_breathing_random(VARSTORE, BACKLIGHT_LED);
-                    break;
-            }
-			
-			if(usb_dev->descriptor.idProduct != USB_DEVICE_ID_RAZER_NAGA_CHROMA) { // Chroma uses ff
-				report.transaction_id.id = 0x3f;
-			}
-=======
     switch (usb_dev->descriptor.idProduct) { // TODO refactor to have 2 methods to split out the breathing crap
     case USB_DEVICE_ID_RAZER_NAGA_HEX_V2:
     case USB_DEVICE_ID_RAZER_NAGA_CHROMA:
@@ -601,7 +449,6 @@
         switch(count) {
         case 3: // Single colour mode
             report = razer_chroma_standard_matrix_effect_breathing_single(VARSTORE, BACKLIGHT_LED, (struct razer_rgb*)&buf[0]);
->>>>>>> e124956b
             break;
 
         case 6: // Dual colour mode
@@ -1075,35 +922,6 @@
         }
 
         // Offset now at beginning of RGB data
-<<<<<<< HEAD
-        switch(usb_dev->descriptor.idProduct)
-		{
-			case USB_DEVICE_ID_RAZER_NAGA_HEX_V2:
-				report = razer_chroma_standard_matrix_set_custom_frame(row_id, start_col, stop_col, (unsigned char*)&buf[offset]);
-				report.transaction_id.id = 0x3f;
-				break;
-
-			case USB_DEVICE_ID_RAZER_DEATHADDER_ELITE:
-				report = razer_chroma_extended_matrix_set_custom_frame(row_id, start_col, stop_col, (unsigned char*)&buf[offset]);
-				report.transaction_id.id = 0x3f;
-				break;
-			
-			case USB_DEVICE_ID_RAZER_NAGA_CHROMA:
-				report = razer_chroma_extended_matrix_set_custom_frame(row_id, start_col, stop_col, (unsigned char*)&buf[offset]);
-				report.transaction_id.id = 0x3f;
-				break;
-
-			case USB_DEVICE_ID_RAZER_MAMBA_WIRED:
-			case USB_DEVICE_ID_RAZER_MAMBA_WIRELESS:
-				report = razer_chroma_standard_matrix_set_custom_frame(row_id, start_col, stop_col, (unsigned char*)&buf[offset]);
-				report.transaction_id.id = 0x80;
-				break;
-			
-			case USB_DEVICE_ID_RAZER_MAMBA_TE_WIRED:
-				report = razer_chroma_misc_one_row_set_custom_frame(start_col, stop_col, (unsigned char*)&buf[offset]);
-				break;
-		}
-=======
         switch(usb_dev->descriptor.idProduct) {
         case USB_DEVICE_ID_RAZER_NAGA_HEX_V2:
             report = razer_chroma_standard_matrix_set_custom_frame(row_id, start_col, stop_col, (unsigned char*)&buf[offset]);
@@ -1131,7 +949,6 @@
             report = razer_chroma_misc_one_row_set_custom_frame(start_col, stop_col, (unsigned char*)&buf[offset]);
             break;
         }
->>>>>>> e124956b
         razer_send_payload(usb_dev, &report);
 
         // *3 as its 3 bytes per col (RGB)
@@ -1527,23 +1344,6 @@
     struct razer_report report;
 
     switch(usb_dev->descriptor.idProduct) {
-<<<<<<< HEAD
-        case USB_DEVICE_ID_RAZER_NAGA_HEX_V2:
-			report = razer_chroma_mouse_extended_matrix_effect_spectrum(VARSTORE, SCROLL_WHEEL_LED);
-			report.transaction_id.id = 0x3f;
-            break;
-        
-        case USB_DEVICE_ID_RAZER_NAGA_CHROMA:
-            report = razer_chroma_mouse_extended_matrix_effect_spectrum(VARSTORE, SCROLL_WHEEL_LED);
-            break;
-
-        case USB_DEVICE_ID_RAZER_DEATHADDER_ELITE:
-            report = razer_chroma_extended_matrix_effect_spectrum(VARSTORE, SCROLL_WHEEL_LED);
-            report.transaction_id.id = 0x3f;
-            break;
-    }
-    
-=======
     case USB_DEVICE_ID_RAZER_NAGA_HEX_V2:
         report = razer_chroma_mouse_extended_matrix_effect_spectrum(VARSTORE, SCROLL_WHEEL_LED);
         report.transaction_id.id = 0x3f;
@@ -1559,7 +1359,6 @@
         break;
     }
 
->>>>>>> e124956b
     razer_send_payload(usb_dev, &report);
 
     return count;
@@ -1580,25 +1379,6 @@
         unsigned char speed = (unsigned char)buf[0];
 
         switch(usb_dev->descriptor.idProduct) {
-<<<<<<< HEAD
-			case USB_DEVICE_ID_RAZER_NAGA_HEX_V2:
-                report = razer_chroma_mouse_extended_matrix_effect_reactive(VARSTORE, SCROLL_WHEEL_LED, speed, (struct razer_rgb*)&buf[1]);
-                report.transaction_id.id = 0x3f;
-                break;
-			
-            case USB_DEVICE_ID_RAZER_NAGA_CHROMA:
-                report = razer_chroma_mouse_extended_matrix_effect_reactive(VARSTORE, SCROLL_WHEEL_LED, speed, (struct razer_rgb*)&buf[1]);
-                break;
-
-            case USB_DEVICE_ID_RAZER_DEATHADDER_ELITE:
-                report = razer_chroma_extended_matrix_effect_reactive(VARSTORE, SCROLL_WHEEL_LED, speed, (struct razer_rgb*)&buf[1]);
-                report.transaction_id.id = 0x3f;
-                break;
-        }
-        
-        
-        
-=======
         case USB_DEVICE_ID_RAZER_NAGA_HEX_V2:
             report = razer_chroma_mouse_extended_matrix_effect_reactive(VARSTORE, SCROLL_WHEEL_LED, speed, (struct razer_rgb*)&buf[1]);
             report.transaction_id.id = 0x3f;
@@ -1614,7 +1394,6 @@
             break;
         }
 
->>>>>>> e124956b
         razer_send_payload(usb_dev, &report);
 
     } else {
@@ -1636,30 +1415,11 @@
     // TODO refactor main breathing matrix function, add in LED ID field and this nastyness goes away too!
 
     switch(usb_dev->descriptor.idProduct) {
-<<<<<<< HEAD
-        case USB_DEVICE_ID_RAZER_NAGA_CHROMA:
-        case USB_DEVICE_ID_RAZER_NAGA_HEX_V2:
-            switch(count)
-            {
-                case 3: // Single colour mode
-                    report = razer_chroma_mouse_extended_matrix_effect_breathing_single(VARSTORE, SCROLL_WHEEL_LED, (struct razer_rgb*)&buf[0]);
-                    break;
-                
-                case 6: // Dual colour mode
-                    report = razer_chroma_mouse_extended_matrix_effect_breathing_dual(VARSTORE, SCROLL_WHEEL_LED, (struct razer_rgb*)&buf[0], (struct razer_rgb*)&buf[3]);
-                    break;
-                
-                default: // "Random" colour mode
-                    report = razer_chroma_mouse_extended_matrix_effect_breathing_random(VARSTORE, SCROLL_WHEEL_LED);
-                    break;
-            }
-=======
     case USB_DEVICE_ID_RAZER_NAGA_CHROMA:
     case USB_DEVICE_ID_RAZER_NAGA_HEX_V2:
         switch(count) {
         case 3: // Single colour mode
             report = razer_chroma_mouse_extended_matrix_effect_breathing_single(VARSTORE, SCROLL_WHEEL_LED, (struct razer_rgb*)&buf[0]);
->>>>>>> e124956b
             break;
 
         case 6: // Dual colour mode
@@ -1709,25 +1469,6 @@
     if(count == 3) {
 
         switch(usb_dev->descriptor.idProduct) {
-<<<<<<< HEAD
-            case USB_DEVICE_ID_RAZER_NAGA_CHROMA:
-				report = razer_chroma_mouse_extended_matrix_effect_static(VARSTORE, SCROLL_WHEEL_LED, (struct razer_rgb*)&buf[0]);
-				break;
-            
-            case USB_DEVICE_ID_RAZER_NAGA_HEX_V2:
-                report = razer_chroma_mouse_extended_matrix_effect_static(VARSTORE, SCROLL_WHEEL_LED, (struct razer_rgb*)&buf[0]);
-                report.transaction_id.id = 0x3f;
-                break;
-
-            case USB_DEVICE_ID_RAZER_DEATHADDER_ELITE:
-                report = razer_chroma_extended_matrix_effect_static(VARSTORE, SCROLL_WHEEL_LED, (struct razer_rgb*)&buf[0]);
-                report.transaction_id.id = 0x3f;
-                break;
-        }
-        
-        
-        
-=======
         case USB_DEVICE_ID_RAZER_NAGA_CHROMA:
             report = razer_chroma_mouse_extended_matrix_effect_static(VARSTORE, SCROLL_WHEEL_LED, (struct razer_rgb*)&buf[0]);
             break;
@@ -1743,7 +1484,6 @@
             break;
         }
 
->>>>>>> e124956b
         razer_send_payload(usb_dev, &report);
     } else {
         printk(KERN_WARNING "razermouse: Static mode only accepts RGB (3byte)");
@@ -1764,23 +1504,6 @@
     struct razer_report report;
 
     switch(usb_dev->descriptor.idProduct) {
-<<<<<<< HEAD
-        case USB_DEVICE_ID_RAZER_NAGA_CHROMA:
-            report = razer_chroma_mouse_extended_matrix_effect_none(VARSTORE, SCROLL_WHEEL_LED);
-            break;
-         
-        case USB_DEVICE_ID_RAZER_NAGA_HEX_V2:
-            report = razer_chroma_mouse_extended_matrix_effect_none(VARSTORE, SCROLL_WHEEL_LED);
-            report.transaction_id.id = 0x3f;
-            break;
-
-        case USB_DEVICE_ID_RAZER_DEATHADDER_ELITE:
-            report = razer_chroma_extended_matrix_effect_none(VARSTORE, SCROLL_WHEEL_LED);
-            report.transaction_id.id = 0x3f;
-            break;
-    }
-    
-=======
     case USB_DEVICE_ID_RAZER_NAGA_CHROMA:
         report = razer_chroma_mouse_extended_matrix_effect_none(VARSTORE, SCROLL_WHEEL_LED);
         break;
@@ -1796,7 +1519,6 @@
         break;
     }
 
->>>>>>> e124956b
     razer_send_payload(usb_dev, &report);
     return count;
 }
@@ -1813,23 +1535,6 @@
     struct razer_report report;
 
     switch(usb_dev->descriptor.idProduct) {
-<<<<<<< HEAD
-		case USB_DEVICE_ID_RAZER_NAGA_CHROMA:
-            report = razer_chroma_mouse_extended_matrix_effect_spectrum(VARSTORE, LOGO_LED);
-            break;
-		
-        case USB_DEVICE_ID_RAZER_NAGA_HEX_V2:
-            report = razer_chroma_mouse_extended_matrix_effect_spectrum(VARSTORE, LOGO_LED);
-            report.transaction_id.id = 0x3f;
-            break;
-
-        case USB_DEVICE_ID_RAZER_DEATHADDER_ELITE:
-            report = razer_chroma_extended_matrix_effect_spectrum(VARSTORE, LOGO_LED);
-            report.transaction_id.id = 0x3f;
-            break;
-    }
-    
-=======
     case USB_DEVICE_ID_RAZER_NAGA_CHROMA:
         report = razer_chroma_mouse_extended_matrix_effect_spectrum(VARSTORE, LOGO_LED);
         break;
@@ -1845,7 +1550,6 @@
         break;
     }
 
->>>>>>> e124956b
     razer_send_payload(usb_dev, &report);
     return count;
 }
@@ -1865,25 +1569,6 @@
         unsigned char speed = (unsigned char)buf[0];
 
         switch(usb_dev->descriptor.idProduct) {
-<<<<<<< HEAD
-            case USB_DEVICE_ID_RAZER_NAGA_CHROMA:
-                report = razer_chroma_mouse_extended_matrix_effect_reactive(VARSTORE, LOGO_LED, speed, (struct razer_rgb*)&buf[1]);
-                break;
-                
-            case USB_DEVICE_ID_RAZER_NAGA_HEX_V2:
-                report = razer_chroma_mouse_extended_matrix_effect_reactive(VARSTORE, LOGO_LED, speed, (struct razer_rgb*)&buf[1]);
-                report.transaction_id.id = 0x3f;
-                break;
-
-            case USB_DEVICE_ID_RAZER_DEATHADDER_ELITE:
-                report = razer_chroma_extended_matrix_effect_reactive(VARSTORE, LOGO_LED, speed, (struct razer_rgb*)&buf[1]);
-                report.transaction_id.id = 0x3f;
-                break;
-        }
-        
-        
-        
-=======
         case USB_DEVICE_ID_RAZER_NAGA_CHROMA:
             report = razer_chroma_mouse_extended_matrix_effect_reactive(VARSTORE, LOGO_LED, speed, (struct razer_rgb*)&buf[1]);
             break;
@@ -1899,7 +1584,6 @@
             break;
         }
 
->>>>>>> e124956b
         razer_send_payload(usb_dev, &report);
 
     } else {
@@ -1921,30 +1605,11 @@
     // TODO refactor main breathing matrix function, add in LED ID field and this nastyness goes away too!
 
     switch(usb_dev->descriptor.idProduct) {
-<<<<<<< HEAD
-        case USB_DEVICE_ID_RAZER_NAGA_CHROMA:
-        case USB_DEVICE_ID_RAZER_NAGA_HEX_V2:
-            switch(count)
-            {
-                case 3: // Single colour mode
-                    report = razer_chroma_mouse_extended_matrix_effect_breathing_single(VARSTORE, LOGO_LED, (struct razer_rgb*)&buf[0]);
-                    break;
-                
-                case 6: // Dual colour mode
-                    report = razer_chroma_mouse_extended_matrix_effect_breathing_dual(VARSTORE, LOGO_LED, (struct razer_rgb*)&buf[0], (struct razer_rgb*)&buf[3]);
-                    break;
-                
-                default: // "Random" colour mode
-                    report = razer_chroma_mouse_extended_matrix_effect_breathing_random(VARSTORE, LOGO_LED);
-                    break;
-            }
-=======
     case USB_DEVICE_ID_RAZER_NAGA_CHROMA:
     case USB_DEVICE_ID_RAZER_NAGA_HEX_V2:
         switch(count) {
         case 3: // Single colour mode
             report = razer_chroma_mouse_extended_matrix_effect_breathing_single(VARSTORE, LOGO_LED, (struct razer_rgb*)&buf[0]);
->>>>>>> e124956b
             break;
 
         case 6: // Dual colour mode
@@ -1993,23 +1658,6 @@
 
     if(count == 3) {
         switch(usb_dev->descriptor.idProduct) {
-<<<<<<< HEAD
-            case USB_DEVICE_ID_RAZER_NAGA_CHROMA:
-                report = razer_chroma_mouse_extended_matrix_effect_static(VARSTORE, LOGO_LED, (struct razer_rgb*)&buf[0]);
-                break;
-                
-            case USB_DEVICE_ID_RAZER_NAGA_HEX_V2:
-                report = razer_chroma_mouse_extended_matrix_effect_static(VARSTORE, LOGO_LED, (struct razer_rgb*)&buf[0]);
-                report.transaction_id.id = 0x3f;
-                break;
-
-            case USB_DEVICE_ID_RAZER_DEATHADDER_ELITE:
-                report = razer_chroma_extended_matrix_effect_static(VARSTORE, LOGO_LED, (struct razer_rgb*)&buf[0]);
-                report.transaction_id.id = 0x3f;
-                break;
-        }
-        
-=======
         case USB_DEVICE_ID_RAZER_NAGA_CHROMA:
             report = razer_chroma_mouse_extended_matrix_effect_static(VARSTORE, LOGO_LED, (struct razer_rgb*)&buf[0]);
             break;
@@ -2025,7 +1673,6 @@
             break;
         }
 
->>>>>>> e124956b
         razer_send_payload(usb_dev, &report);
     } else {
         printk(KERN_WARNING "razermouse: Static mode only accepts RGB (3byte)");
@@ -2046,25 +1693,6 @@
     struct razer_report report;
 
     switch(usb_dev->descriptor.idProduct) {
-<<<<<<< HEAD
-        case USB_DEVICE_ID_RAZER_NAGA_CHROMA:
-            report = razer_chroma_mouse_extended_matrix_effect_none(VARSTORE, LOGO_LED);
-            break;
-        
-        case USB_DEVICE_ID_RAZER_NAGA_HEX_V2:
-            report = razer_chroma_mouse_extended_matrix_effect_none(VARSTORE, LOGO_LED);
-            report.transaction_id.id = 0x3f;
-            break;
-
-        case USB_DEVICE_ID_RAZER_DEATHADDER_ELITE:
-            report = razer_chroma_extended_matrix_effect_none(VARSTORE, LOGO_LED);
-            report.transaction_id.id = 0x3f;
-            break;
-    }
-    
-    
-    
-=======
     case USB_DEVICE_ID_RAZER_NAGA_CHROMA:
         report = razer_chroma_mouse_extended_matrix_effect_none(VARSTORE, LOGO_LED);
         break;
@@ -2080,7 +1708,6 @@
         break;
     }
 
->>>>>>> e124956b
     razer_send_payload(usb_dev, &report);
     return count;
 }
@@ -2280,131 +1907,6 @@
         CREATE_DEVICE_FILE(&hdev->dev, &dev_attr_device_serial);
         CREATE_DEVICE_FILE(&hdev->dev, &dev_attr_device_mode);
 
-<<<<<<< HEAD
-            case USB_DEVICE_ID_RAZER_NAGA_HEX_V2:
-            case USB_DEVICE_ID_RAZER_NAGA_CHROMA:
-                CREATE_DEVICE_FILE(&hdev->dev, &dev_attr_poll_rate);
-                CREATE_DEVICE_FILE(&hdev->dev, &dev_attr_dpi);
-                CREATE_DEVICE_FILE(&hdev->dev, &dev_attr_matrix_brightness);
-                CREATE_DEVICE_FILE(&hdev->dev, &dev_attr_matrix_effect_spectrum);
-                CREATE_DEVICE_FILE(&hdev->dev, &dev_attr_matrix_effect_reactive);
-                CREATE_DEVICE_FILE(&hdev->dev, &dev_attr_matrix_effect_breath);
-                CREATE_DEVICE_FILE(&hdev->dev, &dev_attr_matrix_effect_static);
-                CREATE_DEVICE_FILE(&hdev->dev, &dev_attr_matrix_effect_none);
-                CREATE_DEVICE_FILE(&hdev->dev, &dev_attr_logo_led_brightness);
-                CREATE_DEVICE_FILE(&hdev->dev, &dev_attr_logo_matrix_effect_spectrum);
-                CREATE_DEVICE_FILE(&hdev->dev, &dev_attr_logo_matrix_effect_reactive);
-                CREATE_DEVICE_FILE(&hdev->dev, &dev_attr_logo_matrix_effect_breath);
-                CREATE_DEVICE_FILE(&hdev->dev, &dev_attr_logo_matrix_effect_static);
-                CREATE_DEVICE_FILE(&hdev->dev, &dev_attr_logo_matrix_effect_none);
-                CREATE_DEVICE_FILE(&hdev->dev, &dev_attr_scroll_led_brightness);
-                CREATE_DEVICE_FILE(&hdev->dev, &dev_attr_scroll_matrix_effect_spectrum);
-                CREATE_DEVICE_FILE(&hdev->dev, &dev_attr_scroll_matrix_effect_reactive);
-                CREATE_DEVICE_FILE(&hdev->dev, &dev_attr_scroll_matrix_effect_breath);
-                CREATE_DEVICE_FILE(&hdev->dev, &dev_attr_scroll_matrix_effect_static);
-                CREATE_DEVICE_FILE(&hdev->dev, &dev_attr_scroll_matrix_effect_none);
-                CREATE_DEVICE_FILE(&hdev->dev, &dev_attr_matrix_effect_custom);
-                CREATE_DEVICE_FILE(&hdev->dev, &dev_attr_matrix_custom_frame);
-                break;
-            
-            case USB_DEVICE_ID_RAZER_MAMBA_WIRELESS:
-                CREATE_DEVICE_FILE(&hdev->dev, &dev_attr_poll_rate);
-                CREATE_DEVICE_FILE(&hdev->dev, &dev_attr_charge_level);
-                CREATE_DEVICE_FILE(&hdev->dev, &dev_attr_charge_status);
-                CREATE_DEVICE_FILE(&hdev->dev, &dev_attr_charge_effect);
-                CREATE_DEVICE_FILE(&hdev->dev, &dev_attr_charge_colour);
-                CREATE_DEVICE_FILE(&hdev->dev, &dev_attr_charge_low_threshold);
-                CREATE_DEVICE_FILE(&hdev->dev, &dev_attr_device_idle_time);
-                CREATE_DEVICE_FILE(&hdev->dev, &dev_attr_dpi);
-                CREATE_DEVICE_FILE(&hdev->dev, &dev_attr_matrix_effect_static);
-                CREATE_DEVICE_FILE(&hdev->dev, &dev_attr_matrix_effect_wave);
-                CREATE_DEVICE_FILE(&hdev->dev, &dev_attr_matrix_effect_custom);
-                CREATE_DEVICE_FILE(&hdev->dev, &dev_attr_matrix_effect_spectrum);
-                CREATE_DEVICE_FILE(&hdev->dev, &dev_attr_matrix_effect_reactive);
-                CREATE_DEVICE_FILE(&hdev->dev, &dev_attr_matrix_effect_breath);
-                CREATE_DEVICE_FILE(&hdev->dev, &dev_attr_matrix_effect_none);
-                CREATE_DEVICE_FILE(&hdev->dev, &dev_attr_matrix_custom_frame);
-                CREATE_DEVICE_FILE(&hdev->dev, &dev_attr_matrix_brightness);
-                break;
-                
-
-            case USB_DEVICE_ID_RAZER_MAMBA_WIRED:
-                CREATE_DEVICE_FILE(&hdev->dev, &dev_attr_poll_rate);
-                CREATE_DEVICE_FILE(&hdev->dev, &dev_attr_matrix_custom_frame);
-                CREATE_DEVICE_FILE(&hdev->dev, &dev_attr_matrix_brightness);
-                CREATE_DEVICE_FILE(&hdev->dev, &dev_attr_dpi);
-                CREATE_DEVICE_FILE(&hdev->dev, &dev_attr_matrix_effect_custom);
-                CREATE_DEVICE_FILE(&hdev->dev, &dev_attr_matrix_effect_static);
-                CREATE_DEVICE_FILE(&hdev->dev, &dev_attr_matrix_effect_wave);
-                CREATE_DEVICE_FILE(&hdev->dev, &dev_attr_matrix_effect_spectrum);
-                CREATE_DEVICE_FILE(&hdev->dev, &dev_attr_matrix_effect_reactive);
-                CREATE_DEVICE_FILE(&hdev->dev, &dev_attr_matrix_effect_breath);
-                CREATE_DEVICE_FILE(&hdev->dev, &dev_attr_matrix_effect_none);
-                break;
-                
-            case USB_DEVICE_ID_RAZER_MAMBA_TE_WIRED:
-                CREATE_DEVICE_FILE(&hdev->dev, &dev_attr_matrix_custom_frame);
-                CREATE_DEVICE_FILE(&hdev->dev, &dev_attr_matrix_brightness);
-                CREATE_DEVICE_FILE(&hdev->dev, &dev_attr_dpi);
-                CREATE_DEVICE_FILE(&hdev->dev, &dev_attr_matrix_effect_custom);
-                CREATE_DEVICE_FILE(&hdev->dev, &dev_attr_matrix_effect_static);
-                CREATE_DEVICE_FILE(&hdev->dev, &dev_attr_matrix_effect_wave);
-                CREATE_DEVICE_FILE(&hdev->dev, &dev_attr_matrix_effect_spectrum);
-                CREATE_DEVICE_FILE(&hdev->dev, &dev_attr_matrix_effect_reactive);
-                CREATE_DEVICE_FILE(&hdev->dev, &dev_attr_matrix_effect_breath);
-                CREATE_DEVICE_FILE(&hdev->dev, &dev_attr_logo_led_state);
-                CREATE_DEVICE_FILE(&hdev->dev, &dev_attr_matrix_effect_none);
-                break;
-                
-            case USB_DEVICE_ID_RAZER_ABYSSUS:
-                CREATE_DEVICE_FILE(&hdev->dev, &dev_attr_logo_led_state);
-                break;
-                
-            case USB_DEVICE_ID_RAZER_IMPERATOR:
-                CREATE_DEVICE_FILE(&hdev->dev, &dev_attr_logo_led_state);
-                CREATE_DEVICE_FILE(&hdev->dev, &dev_attr_scroll_led_state);
-                CREATE_DEVICE_FILE(&hdev->dev, &dev_attr_poll_rate);
-                CREATE_DEVICE_FILE(&hdev->dev, &dev_attr_dpi);
-                break;
-                
-            case USB_DEVICE_ID_RAZER_OUROBOROS:
-				CREATE_DEVICE_FILE(&hdev->dev, &dev_attr_dpi);
-				CREATE_DEVICE_FILE(&hdev->dev, &dev_attr_charge_low_threshold);
-                CREATE_DEVICE_FILE(&hdev->dev, &dev_attr_device_idle_time);
-				CREATE_DEVICE_FILE(&hdev->dev, &dev_attr_scroll_led_brightness);
-                CREATE_DEVICE_FILE(&hdev->dev, &dev_attr_scroll_led_state);
-				CREATE_DEVICE_FILE(&hdev->dev, &dev_attr_charge_level);
-                CREATE_DEVICE_FILE(&hdev->dev, &dev_attr_charge_status);
-                CREATE_DEVICE_FILE(&hdev->dev, &dev_attr_poll_rate);
-				break;
-                
-            case USB_DEVICE_ID_RAZER_OROCHI_CHROMA:
-                CREATE_DEVICE_FILE(&hdev->dev, &dev_attr_scroll_led_state);
-                CREATE_DEVICE_FILE(&hdev->dev, &dev_attr_poll_rate);
-                CREATE_DEVICE_FILE(&hdev->dev, &dev_attr_dpi);
-                CREATE_DEVICE_FILE(&hdev->dev, &dev_attr_matrix_brightness);
-                CREATE_DEVICE_FILE(&hdev->dev, &dev_attr_matrix_effect_none);
-                CREATE_DEVICE_FILE(&hdev->dev, &dev_attr_matrix_effect_static);
-                CREATE_DEVICE_FILE(&hdev->dev, &dev_attr_matrix_effect_spectrum);
-                CREATE_DEVICE_FILE(&hdev->dev, &dev_attr_matrix_effect_reactive);
-                CREATE_DEVICE_FILE(&hdev->dev, &dev_attr_matrix_effect_breath);
-                CREATE_DEVICE_FILE(&hdev->dev, &dev_attr_charge_low_threshold);
-                CREATE_DEVICE_FILE(&hdev->dev, &dev_attr_device_idle_time);
-                break;
-            
-            case USB_DEVICE_ID_RAZER_DEATHADDER_CHROMA:
-                CREATE_DEVICE_FILE(&hdev->dev, &dev_attr_dpi);            
-                CREATE_DEVICE_FILE(&hdev->dev, &dev_attr_poll_rate);
-                CREATE_DEVICE_FILE(&hdev->dev, &dev_attr_scroll_led_brightness);
-                CREATE_DEVICE_FILE(&hdev->dev, &dev_attr_scroll_led_state);
-                CREATE_DEVICE_FILE(&hdev->dev, &dev_attr_scroll_led_rgb);
-                CREATE_DEVICE_FILE(&hdev->dev, &dev_attr_scroll_led_effect);
-                CREATE_DEVICE_FILE(&hdev->dev, &dev_attr_logo_led_brightness);
-                CREATE_DEVICE_FILE(&hdev->dev, &dev_attr_logo_led_state);
-                CREATE_DEVICE_FILE(&hdev->dev, &dev_attr_logo_led_rgb);
-                CREATE_DEVICE_FILE(&hdev->dev, &dev_attr_logo_led_effect);
-                break;
-=======
         switch(usb_dev->descriptor.idProduct) {
         case USB_DEVICE_ID_RAZER_DEATHADDER_ELITE:
             CREATE_DEVICE_FILE(&hdev->dev, &dev_attr_poll_rate);
@@ -2424,7 +1926,6 @@
             CREATE_DEVICE_FILE(&hdev->dev, &dev_attr_matrix_effect_custom);
             CREATE_DEVICE_FILE(&hdev->dev, &dev_attr_matrix_custom_frame);
             break;
->>>>>>> e124956b
 
         case USB_DEVICE_ID_RAZER_NAGA_HEX_V2:
         case USB_DEVICE_ID_RAZER_NAGA_CHROMA:
@@ -2643,76 +2144,6 @@
         device_remove_file(&hdev->dev, &dev_attr_device_type);
         device_remove_file(&hdev->dev, &dev_attr_device_serial);
         device_remove_file(&hdev->dev, &dev_attr_device_mode);
-<<<<<<< HEAD
-        
-        switch(usb_dev->descriptor.idProduct)
-        {
-            case USB_DEVICE_ID_RAZER_DEATHADDER_ELITE:
-                device_remove_file(&hdev->dev, &dev_attr_poll_rate);
-                device_remove_file(&hdev->dev, &dev_attr_dpi);
-                device_remove_file(&hdev->dev, &dev_attr_logo_led_brightness);
-                device_remove_file(&hdev->dev, &dev_attr_logo_matrix_effect_spectrum);
-                device_remove_file(&hdev->dev, &dev_attr_logo_matrix_effect_reactive);
-                device_remove_file(&hdev->dev, &dev_attr_logo_matrix_effect_breath);
-                device_remove_file(&hdev->dev, &dev_attr_logo_matrix_effect_static);
-                device_remove_file(&hdev->dev, &dev_attr_logo_matrix_effect_none);
-                device_remove_file(&hdev->dev, &dev_attr_scroll_led_brightness);
-                device_remove_file(&hdev->dev, &dev_attr_scroll_matrix_effect_spectrum);
-                device_remove_file(&hdev->dev, &dev_attr_scroll_matrix_effect_reactive);
-                device_remove_file(&hdev->dev, &dev_attr_scroll_matrix_effect_breath);
-                device_remove_file(&hdev->dev, &dev_attr_scroll_matrix_effect_static);
-                device_remove_file(&hdev->dev, &dev_attr_scroll_matrix_effect_none);
-                device_remove_file(&hdev->dev, &dev_attr_matrix_effect_custom);
-                device_remove_file(&hdev->dev, &dev_attr_matrix_custom_frame);
-                break;
-            
-            case USB_DEVICE_ID_RAZER_NAGA_HEX_V2:
-            case USB_DEVICE_ID_RAZER_NAGA_CHROMA:
-                device_remove_file(&hdev->dev, &dev_attr_poll_rate);
-                device_remove_file(&hdev->dev, &dev_attr_dpi);
-                device_remove_file(&hdev->dev, &dev_attr_matrix_brightness);
-                device_remove_file(&hdev->dev, &dev_attr_matrix_effect_spectrum);
-                device_remove_file(&hdev->dev, &dev_attr_matrix_effect_reactive);
-                device_remove_file(&hdev->dev, &dev_attr_matrix_effect_breath);
-                device_remove_file(&hdev->dev, &dev_attr_matrix_effect_static);
-                device_remove_file(&hdev->dev, &dev_attr_matrix_effect_none);
-                device_remove_file(&hdev->dev, &dev_attr_logo_led_brightness);
-                device_remove_file(&hdev->dev, &dev_attr_logo_matrix_effect_spectrum);
-                device_remove_file(&hdev->dev, &dev_attr_logo_matrix_effect_reactive);
-                device_remove_file(&hdev->dev, &dev_attr_logo_matrix_effect_breath);
-                device_remove_file(&hdev->dev, &dev_attr_logo_matrix_effect_static);
-                device_remove_file(&hdev->dev, &dev_attr_logo_matrix_effect_none);
-                device_remove_file(&hdev->dev, &dev_attr_scroll_led_brightness);
-                device_remove_file(&hdev->dev, &dev_attr_scroll_matrix_effect_spectrum);
-                device_remove_file(&hdev->dev, &dev_attr_scroll_matrix_effect_reactive);
-                device_remove_file(&hdev->dev, &dev_attr_scroll_matrix_effect_breath);
-                device_remove_file(&hdev->dev, &dev_attr_scroll_matrix_effect_static);
-                device_remove_file(&hdev->dev, &dev_attr_scroll_matrix_effect_none);
-                device_remove_file(&hdev->dev, &dev_attr_matrix_effect_custom);
-                device_remove_file(&hdev->dev, &dev_attr_matrix_custom_frame);
-                break;
-            
-            case USB_DEVICE_ID_RAZER_MAMBA_WIRELESS:
-                device_remove_file(&hdev->dev, &dev_attr_poll_rate);
-                device_remove_file(&hdev->dev, &dev_attr_charge_level);
-                device_remove_file(&hdev->dev, &dev_attr_charge_status);
-                device_remove_file(&hdev->dev, &dev_attr_charge_effect);
-                device_remove_file(&hdev->dev, &dev_attr_charge_colour);
-                device_remove_file(&hdev->dev, &dev_attr_charge_low_threshold);
-                device_remove_file(&hdev->dev, &dev_attr_device_idle_time);
-                device_remove_file(&hdev->dev, &dev_attr_dpi);
-                device_remove_file(&hdev->dev, &dev_attr_matrix_effect_static);
-                device_remove_file(&hdev->dev, &dev_attr_matrix_effect_wave);
-                device_remove_file(&hdev->dev, &dev_attr_matrix_effect_custom);
-                device_remove_file(&hdev->dev, &dev_attr_matrix_effect_spectrum);
-                device_remove_file(&hdev->dev, &dev_attr_matrix_effect_reactive);
-                device_remove_file(&hdev->dev, &dev_attr_matrix_effect_breath);
-                device_remove_file(&hdev->dev, &dev_attr_matrix_effect_none);
-                device_remove_file(&hdev->dev, &dev_attr_matrix_custom_frame);
-                device_remove_file(&hdev->dev, &dev_attr_matrix_brightness);
-                break;
-=======
->>>>>>> e124956b
 
         switch(usb_dev->descriptor.idProduct) {
         case USB_DEVICE_ID_RAZER_DEATHADDER_ELITE:

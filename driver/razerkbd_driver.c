/*
 * This program is free software; you can redistribute it and/or modify
 * it under the terms of the GNU General Public License as published by
 * the Free Software Foundation; either version 2 of the License, or
 * (at your option) any later version.
 *
 * This program is distributed in the hope that it will be useful,
 * but WITHOUT ANY WARRANTY; without even the implied warranty of
 * MERCHANTABILITY or FITNESS FOR A PARTICULAR PURPOSE.  See the
 * GNU General Public License for more details.
 *
 * You should have received a copy of the GNU General Public License
 * along with this program; if not, write to the Free Software
 * Foundation, Inc., 59 Temple Place, Suite 330, Boston, MA 02111-1307 USA
 *
 * Should you need to contact me, the author, you can do so either by
 * e-mail - mail your message to <pez2001@voyagerproject.de>, or by paper mail:
 * Tim Theede, Am See 22, 24790 Schuelldorf, Germany
 * Terry Cain <terrys-home.co.uk>
 */


#include <linux/kernel.h>
#include <linux/slab.h>
#include <linux/module.h>
#include <linux/init.h>
#include <linux/usb/input.h>
#include <linux/hid.h>
#include <linux/dmi.h>

#include "razerkbd_driver.h"
#include "razercommon.h"


/*
 * Version Information
 */
#define DRIVER_VERSION "1.1"
#define DRIVER_AUTHOR "Terry Cain <terry@terrys-home.co.uk>"
#define DRIVER_DESC "Razer Keyboard Device Driver"
#define DRIVER_LICENSE "GPL v2"

MODULE_AUTHOR(DRIVER_AUTHOR);
MODULE_DESCRIPTION(DRIVER_DESC);
MODULE_LICENSE(DRIVER_LICENSE);

#define RAZER_FN_KEY 194 // 194 = KEY_F24
#define RAZER_MACRO_KEY 188 // 188 = KEY_F18
#define RAZER_GAME_KEY 189 // 189 = KEY_F19

#define KEY_FLAG_BLOCK 0b00000001

static const struct razer_key_translation chroma_keys[] = {
    { KEY_F1,    KEY_MUTE },
    { KEY_F2,    KEY_VOLUMEDOWN },
    { KEY_F3,    KEY_VOLUMEUP },
    
    { KEY_F5,    KEY_PREVIOUSSONG },
    { KEY_F6,   KEY_PLAYPAUSE },
    { KEY_F7,   KEY_NEXTSONG },
    
    { KEY_F9,   RAZER_MACRO_KEY },
    { KEY_F10,  RAZER_GAME_KEY },
    { KEY_F11,  0, KEY_FLAG_BLOCK },
    { KEY_F12,  0, KEY_FLAG_BLOCK },
    
    { KEY_PAUSE, KEY_SLEEP },
    
    // Custom bind
    { KEY_KPENTER, KEY_CALC },
    { }
};

static const struct razer_key_translation *find_translation(const struct razer_key_translation *key_table, u16 from) {
    const struct razer_key_translation *result;
    
    for (result = key_table; result->from; result++) {
        if (result->from == from) {
            return result;
        }
    }
    
    return NULL;
}


/*

    TODO:

        restore store rgb profile (helpful for event-animations etc)
        #coloritup update

    future todos:

        read keystroke stats etc.

*/

/**
 * Send report to the keyboard
 */
int razer_set_report(struct usb_device *usb_dev,void const *data) {
    return razer_send_control_msg(usb_dev, data, 0x02, RAZER_BLACKWIDOW_CHROMA_WAIT_MIN_US, RAZER_BLACKWIDOW_CHROMA_WAIT_MAX_US);
}

int razer_get_report(struct usb_device *usb_dev, struct razer_report *request_report, struct razer_report *response_report) {
    return razer_get_usb_response(usb_dev, 0x02, request_report, 0x02, response_report, RAZER_BLACKWIDOW_CHROMA_WAIT_MIN_US, RAZER_BLACKWIDOW_CHROMA_WAIT_MAX_US);
}





/**
 * Get firmware version
 *
 * Supported by:
 *   Razer BlackWidow Chroma
 *   Razer BlackWidow Ultimate 2013?
 *   Razer BlackWidow Ultimate 2016?
 */
int razer_get_firmware_version(struct usb_device *usb_dev, unsigned char* fw_string)
{
    int retval = -1;
    struct razer_report response_report;
    struct razer_report request_report = get_razer_report(0x00, 0x81, 0x02);
    request_report.crc = razer_calculate_crc(&request_report);

    retval = razer_get_report(usb_dev, &request_report, &response_report);

    if(retval == 0)
    {
        if(response_report.status == 0x02 && response_report.command_class == 0x00 && response_report.command_id.id == 0x81)
        {
            sprintf(fw_string, "v%d.%d", response_report.arguments[0], response_report.arguments[1]);
            retval = response_report.arguments[2];
        } else
        {
            print_erroneous_report(&response_report, "razerkbd", "Invalid Report Type");
        }
    } else
    {
      print_erroneous_report(&response_report, "razerkbd", "Invalid Report Length");
    }

    return retval;
}

/**
 * Set pulsate effect on the keyboard
 *
 *
 * Supported by:
 *   Razer BlackWidow Ultimate 2013
 *
 * Still not working
 */
int razer_set_pulsate_mode(struct usb_device *usb_dev)
{
    int retval = 0;
    struct razer_report report = get_razer_report(0x03, 0x02, 0x03);

    report.arguments[0] = 0x01; // LED Class, maybe profile?
    report.arguments[1] = 0x04; // LED ID, should be Logo?
    report.arguments[2] = 0x02; // Effect ID
    report.crc = razer_calculate_crc(&report);
    retval = razer_set_report(usb_dev, &report);

    return retval;
}

/**
 * Get macro on the keyboard
 *
 * Supported by:
 *   Razer BlackWidow Ultimate 2013?
 */
int razer_get_pulsate_mode(struct usb_device *usb_dev)
{
    int retval = -1;
    // Class LED Lighting, Command Set state, 3 Bytes of parameters
    struct razer_report response_report;
    struct razer_report request_report = get_razer_report(0x03, 0x82, 0x03);
    request_report.arguments[0] = 0x01; // LED Class, profile 1?
    request_report.arguments[1] = 0x04; // LED ID, Logo LED
    request_report.crc = razer_calculate_crc(&request_report);

    retval = razer_get_report(usb_dev, &request_report, &response_report);

    if(retval == 0)
    {
        if(response_report.status == 0x02 && response_report.command_class == 0x03 && response_report.command_id.id == 0x82)
        {
            retval = response_report.arguments[2];
        } else
        {
            print_erroneous_report(&response_report, "razerkbd", "Invalid Report Type");
        }
    } else
    {
      print_erroneous_report(&response_report, "razerkbd", "Invalid Report Length");
    }

    return retval;
}

/**
 * Get the devices serial number
 *
 * Makes a request like normal, this must change a variable in the mouse as then we
 * tell it give us data (same request for get_battery in the mouse driver) and it 
 * gives us a report.
 *
 * Supported Devices:
 *   Razer Chroma
 *   Razer BlackWidow Ultimate 2013*
 * 
 * *Untested but should work
 */
void razer_get_serial(struct usb_device *usb_dev, unsigned char* serial_string)
{
    struct razer_report response_report;
    struct razer_report request_report = get_razer_report(0x00, 0x82, 0x16);
    int retval;
    int i;
    if(usb_dev->descriptor.idProduct == USB_DEVICE_ID_RAZER_BLADE_STEALTH)
    {
        // Stealth does not have serial via USB, so get it from DMI table
        strcpy(serial_string, dmi_get_system_info(DMI_PRODUCT_SERIAL));
    } else
    {
        // Get serial
        request_report.crc = razer_calculate_crc(&request_report);

        retval = razer_get_report(usb_dev, &request_report, &response_report);

        if(retval == 0)
        {
            if(response_report.status == 0x02 && response_report.command_class == 0x00 && response_report.command_id.id == 0x82)
            {
                unsigned char* pointer = &response_report.arguments[0];
                for(i = 0; i < 20; ++i)
                {
                    serial_string[i] = *pointer;
                    ++pointer;
                }
            } else
            {
                print_erroneous_report(&response_report, "razerkbd", "Invalid Report Type");
            }
        } else
        {
          print_erroneous_report(&response_report, "razerkbd", "Invalid Report Length");
        }
    }
}

/**
 * Set game mode on the keyboard
 *
 * Supported by:
 *   Razer BlackWidow Chroma
 *   Razer BlackWidow Ultimate 2013
 *   Razer BlackWidow Ultimate 2016
 */
int razer_set_game_mode(struct usb_device *usb_dev, unsigned char enable)
{
    int retval = 0;
    if(enable > 1)
    {
        printk(KERN_WARNING "razerkbd: Cannot set game mode to %d. Only 1 or 0 allowed.", enable);
    } else
    {
        // Class LED Lighting, Command Set state, 3 Bytes of parameters
        struct razer_report report = get_razer_report(0x03, 0x00, 0x03);
        report.arguments[0] = 0x01; // LED Class, profile 1?
        report.arguments[1] = 0x08; // LED ID, Game mode LED
        report.arguments[2] = enable; // Enable 1/0
        report.crc = razer_calculate_crc(&report);
        retval = razer_set_report(usb_dev, &report);
    }
    return retval;
}

/**
 * Get game mode on the keyboard
 *
 * Supported by:
 *   Razer BlackWidow Chroma
 *   Razer BlackWidow Ultimate 2013
 *   Razer BlackWidow Ultimate 2016
 */
int razer_get_game_mode(struct usb_device *usb_dev)
{
    int retval = -1;
    // Class LED Lighting, Command Set state, 3 Bytes of parameters
    struct razer_report response_report;
    struct razer_report request_report = get_razer_report(0x03, 0x80, 0x03);
    request_report.arguments[0] = 0x01; // LED Class, profile 1?
    request_report.arguments[1] = 0x08; // LED ID, Game mode LED
    request_report.crc = razer_calculate_crc(&request_report);

    retval = razer_get_report(usb_dev, &request_report, &response_report);

    if(retval == 0)
    {
        if(response_report.status == 0x02 && response_report.command_class == 0x03 && response_report.command_id.id == 0x80)
        {
            retval = response_report.arguments[2];
        } else
        {
            print_erroneous_report(&response_report, "razerkbd", "Invalid Report Type");
        }
    } else
    {
      print_erroneous_report(&response_report, "razerkbd", "Invalid Report Length");
    }

    return retval;
}

/**
 * Set macro led on the keyboard
 *
 * Supported by:
 *   Razer BlackWidow Chroma
 *   Razer BlackWidow Ultimate 2013
 *   Razer BlackWidow Ultimate 2016
 */
int razer_set_macro_led_mode(struct usb_device *usb_dev, unsigned char enable)
{
    int retval = 0;
    if(enable > 2)
    {
        printk(KERN_WARNING "razerkbd: Cannot set game mode to %d. Only 1 or 0 allowed.", enable);
    } else
    {
        // Class LED Lighting, Command Set state, 3 Bytes of parameters
        struct razer_report report = get_razer_report(0x03, 0x00, 0x03);
        report.arguments[0] = 0x01; // LED Class, profile 1?
        report.arguments[1] = 0x07; // LED ID, Macro LED
        report.arguments[2] = enable; // Enable 1/0
        report.crc = razer_calculate_crc(&report);
        retval = razer_set_report(usb_dev, &report);
    }
    return retval;
}

/**
 * Set macro led effect on the keyboard
 *
 * Supported by:
 *   Razer BlackWidow Chroma
 *   Razer BlackWidow Ultimate 2013
 *   Razer BlackWidow Ultimate 2016
 */
int razer_set_macro_led_effect(struct usb_device *usb_dev, unsigned char enable)
{
    int retval = 0;
    if(enable > 1)
    {
        printk(KERN_WARNING "razerkbd: Cannot set game mode to %d. Only 1 or 0 allowed.", enable);
    } else
    {
        // Class LED Lighting, Command Set state, 3 Bytes of parameters
        struct razer_report report = get_razer_report(0x03, 0x02, 0x03);
        report.arguments[0] = 0x01; // LED Class, profile 1?
        report.arguments[1] = 0x07; // LED ID, Macro LED
        report.arguments[2] = enable; // Enable 1/0
        report.crc = razer_calculate_crc(&report);
        retval = razer_set_report(usb_dev, &report);
    }
    return retval;
}
/**
 * Get macro on the keyboard
 *
 * Supported by:
 *   Razer BlackWidow Chroma
 *   Razer BlackWidow Ultimate 2013?
 *   Razer BlackWidow Ultimate 2016?
 */
int razer_get_macro_led_mode(struct usb_device *usb_dev)
{
    int retval = -1;
    // Class LED Lighting, Command Set state, 3 Bytes of parameters
    struct razer_report response_report;
    struct razer_report request_report = get_razer_report(0x03, 0x80, 0x03);
    request_report.arguments[0] = 0x01; // LED Class, profile 1?
    request_report.arguments[1] = 0x07; // LED ID, Game mode LED
    request_report.crc = razer_calculate_crc(&request_report);

    retval = razer_get_report(usb_dev, &request_report, &response_report);

    if(retval == 0)
    {
        if(response_report.status == 0x02 && response_report.command_class == 0x03 && response_report.command_id.id == 0x80)
        {
            retval = response_report.arguments[2];
        } else
        {
            print_erroneous_report(&response_report, "razerkbd", "Invalid Report Type");
        }
    } else
    {
      print_erroneous_report(&response_report, "razerkbd", "Invalid Report Length");
    }

    return retval;
}

/**
 * Get status/macroprofile LED
 *
 * Supported by:
 *   Razer Tartarus Chroma
 */
int razer_get_tartarus_status_led(struct usb_device *usb_dev, unsigned char led) {
    int retval = -1;
    // Class LED Lighting, Command Set state, 3 Bytes of parameters
    struct razer_report response_report;
    struct razer_report request_report = get_razer_report(0x03, 0x80, 0x03);
    request_report.arguments[0] = 0x01;
    request_report.arguments[1] = led; // LED ID: Red (0x0C), Green (0x0D) or Blue (0x0D) keymap LED
    request_report.crc = razer_calculate_crc(&request_report);

    retval = razer_get_report(usb_dev, &request_report, &response_report);

    if(retval == 0)
    {
        if(response_report.status == 0x02 && response_report.command_class == 0x03 && response_report.command_id.id == 0x80)
        {
            retval = response_report.arguments[2];
        } else
        {
            print_erroneous_report(&response_report, "razerkbd", "Invalid Report Type");
        }
    } else
    {
      print_erroneous_report(&response_report, "razerkbd", "Invalid Report Length");
    }

    return retval;
}

/**
 * Set status/macroprofile LED
 *
 * Supported by:
 *   Razer Tartarus Chroma
 */
int razer_set_tartarus_status_led(struct usb_device *usb_dev, unsigned char led, unsigned char enable)
{
    int retval = 0;
    if(enable > 1)
    {
        printk(KERN_WARNING "razerkbd: Cannot set status/macroprofile mode to %d. Only 1 or 0 allowed.", enable);
    } else
    {
        // Class LED Lighting, Command Set state, 3 Bytes of parameters
        struct razer_report report = get_razer_report(0x03, 0x00, 0x03);
        report.arguments[0] = 0x01;
        report.arguments[1] = led; // LED ID: Red (0x0C), Green (0x0D) or Blue (0x0D) keymap LED
        report.arguments[2] = enable; // Enable 1/0
        report.crc = razer_calculate_crc(&report);
        retval = razer_set_report(usb_dev, &report);
    }
    return retval;
}

/**
 * Get macro_effect on the keyboard
 *
 * Supported by:
 *   Razer BlackWidow Chroma
 *   Razer BlackWidow Ultimate 2013?
 *   Razer BlackWidow Ultimate 2016?
 */
int razer_get_macro_led_effect(struct usb_device *usb_dev)
{
    int retval = -1;
    // Class LED Lighting, Command Set state, 3 Bytes of parameters
    struct razer_report response_report;
    struct razer_report request_report = get_razer_report(0x03, 0x82, 0x03);
    request_report.arguments[0] = 0x01; // LED Class, profile 1?
    request_report.arguments[1] = 0x07; // LED ID, Game mode LED
    request_report.crc = razer_calculate_crc(&request_report);

    retval = razer_get_report(usb_dev, &request_report, &response_report);

    if(retval == 0)
    {
        if(response_report.status == 0x02 && response_report.command_class == 0x03 && response_report.command_id.id == 0x82)
        {
            retval = response_report.arguments[2];
        } else
        {
            print_erroneous_report(&response_report, "razerkbd", "Invalid Report Type");
        }
    } else
    {
      print_erroneous_report(&response_report, "razerkbd", "Invalid Report Length");
    }

    return retval;
}

/**
 * Set the wave effect on the keyboard
 *
 * Supported by:
 *   Razer BlackWidow Ultimate 2016
 *
 *   TODO improve as can do more
 */
int razer_set_starlight_mode(struct usb_device *usb_dev)
{
    int retval;
    struct razer_report report = get_razer_report(0x03, 0x0A, 0x09);
    report.arguments[0] = 0x19; // Effect ID
    report.arguments[1] = 0x01; // Type one color
    report.arguments[2] = 0x01; // Speed

    report.arguments[3] = 0x00; // Red 1
    report.arguments[4] = 0xFF; // Green 1
    report.arguments[5] = 0x00; // Blue 1

    report.arguments[6] = 0x00; // Red 2
    report.arguments[7] = 0x00; // Green 2
    report.arguments[8] = 0x00; // Blue 2

    report.crc = razer_calculate_crc(&report);
    retval = razer_set_report(usb_dev, &report);
    return retval;
}

/**
 * Set the wave effect on the keyboard
 *
 * Supported by:
 *   Razer BlackWidow Chroma
 *   Razer BlackWidow Ultimate 2016
 *   Razer Blade Stealth
 */
int razer_set_wave_mode(struct usb_device *usb_dev, unsigned char direction)
{
    int retval;
    struct razer_report report = get_razer_report(0x03, 0x0A, 0x02);
    report.arguments[0] = 0x01; // Effect ID
    report.arguments[1] = direction; // Direction
    report.crc = razer_calculate_crc(&report);
    retval = razer_set_report(usb_dev, &report);
    return retval;
}

/**
 * Set no effect on the keyboard
 *
 * Supported by:
 *   Razer BlackWidow Chroma
 *   Razer BlackWidow Ultimate 2016
 *   Razer Blade Stealth
 */
int razer_set_none_mode(struct usb_device *usb_dev)
{
    int retval;
    struct razer_report report = get_razer_report(0x03, 0x0A, 0x01);
    report.arguments[0] = 0x00; // Effect ID
    report.crc = razer_calculate_crc(&report);
    retval = razer_set_report(usb_dev, &report);
    return retval;
}

/**
 * Set reactive effect on the keyboard
 *
 * The speed must be within 01-04
 *
 * 1 Short, 2 Medium, 3 Long
 *
 * Supported by:
 *   Razer BlackWidow Chroma
 *   Razer BlackWidow Ultimate 2016
 *   Razer Blade Stealth
 */
int razer_set_reactive_mode(struct usb_device *usb_dev, struct razer_rgb *color, unsigned char speed)
{
    int retval = 0;
    if(speed > 0 && speed < 5)
    {
        struct razer_report report = get_razer_report(0x03, 0x0A, 0x05);
        report.arguments[0] = 0x02; // Effect ID
        report.arguments[1] = speed; // Time
        report.arguments[2] = color->r; /*rgb color definition*/
        report.arguments[3] = color->g;
        report.arguments[4] = color->b;
        report.crc = razer_calculate_crc(&report);
        retval = razer_set_report(usb_dev, &report);
    } else
    {
        printk(KERN_WARNING "razerkbd: Reactive mode, Speed must be within 1-4. Got: %d", speed);
    }
    return retval;
}

/**
 * Set breath effect on the keyboard
 *
 * Breathing types
 * 1: Only 1 Colour
 * 2: 2 Colours
 * 3: Random
 *
 * Supported by:
 *   Razer BlackWidow Chroma
 *   Razer BlackWidow Ultimate 2016
 *   Razer Blade Stealth
 */
int razer_set_breath_mode(struct usb_device *usb_dev, unsigned char breathing_type, struct razer_rgb *color1, struct razer_rgb *color2)
{
    int retval;
    struct razer_report report = get_razer_report(0x03, 0x0A, 0x08);
    report.arguments[0] = 0x03; // Effect ID

    report.arguments[1] = breathing_type;

    if(breathing_type == 1 || breathing_type == 2)
    {
        // Colour 1
        report.arguments[2] = color1->r;
        report.arguments[3] = color1->g;
        report.arguments[4] = color1->b;
    }

    if(breathing_type == 2)
    {
        // Colour 2
        report.arguments[5] = color2->r;
        report.arguments[6] = color2->g;
        report.arguments[7] = color2->b;
    }

    report.crc = razer_calculate_crc(&report);
    retval = razer_set_report(usb_dev, &report);
    return retval;
}

/**
 * Set spectrum effect on the keyboard
 *
 * Supported by:
 *   Razer BlackWidow Chroma
 *   Razer Blade Stealth
 */
int razer_set_spectrum_mode(struct usb_device *usb_dev)
{
    int retval;
    struct razer_report report = get_razer_report(0x03, 0x0A, 0x01);
    report.arguments[0] = 0x04; // Effect ID
    report.crc = razer_calculate_crc(&report);
    retval = razer_set_report(usb_dev, &report);
    return retval;
}

/**
 * Set custom effect on the keyboard
 *
 * Supported by:
 *   Razer BlackWidow Chroma
 *   Razer BlackWidow Ultimate 2016 (Not working :( )
 */
int razer_set_custom_mode(struct usb_device *usb_dev)
{
    int retval;
    struct razer_report report = get_razer_report(0x03, 0x0A, 0x02);
    report.arguments[0] = 0x05; // Effect ID
    report.arguments[1] = 0x01; // Data frame ID

    if(usb_dev->descriptor.idProduct == USB_DEVICE_ID_RAZER_BLACKWIDOW_ULTIMATE_2016 ||
       usb_dev->descriptor.idProduct == USB_DEVICE_ID_RAZER_BLADE_STEALTH)
    {
        report.arguments[1] = 0x00; /*Data frame ID ?*/
    }
    report.crc = razer_calculate_crc(&report);
    retval = razer_set_report(usb_dev, &report);
    return retval;
}

/**
 * Set static effect on the keyboard
 *
 * Supported by:
 *   Razer BlackWidow Chroma
 *   Razer BlackWidow Ultimate 2016
 *   Razer Blade Stealth
 */
int razer_set_static_mode(struct usb_device *usb_dev, struct razer_rgb *color)
{
    int retval;
    struct razer_report report = get_razer_report(0x03, 0x0A, 0x04);
    report.arguments[0] = 0x06; // Effect ID
    report.arguments[1] = color->r; /*rgb color definition*/
    report.arguments[2] = color->g;
    report.arguments[3] = color->b;
    report.crc = razer_calculate_crc(&report);
    retval = razer_set_report(usb_dev, &report);
    return retval;
}

/**
 * Set static effect on the keyboard
 *
 * Supported by:
 *   Razer BlackWidow Ultimate 2013
 */
int razer_set_static_mode_blackwidow_ultimate(struct usb_device *usb_dev)
{
    int retval = 0;
    struct razer_report report = get_razer_report(0x03, 0x02, 0x03);
    report.arguments[0] = 0x01; // LED Class, profile?
    report.arguments[1] = 0x04; // LED ID, Logo?
    report.arguments[2] = 0x00; // Effect Static
    report.crc = razer_calculate_crc(&report);
    retval = razer_set_report(usb_dev, &report);
    return retval;
}

/**
 * Clear row on the keyboard
 *
 * Clears a row's colour on the keyboard. Rows range from 0-5, 0 being the top row with escape
 * and 5 being the last row with the spacebar
 *
 * Supported by:
 *   Razer BlackWidow Chroma
 */
int razer_temp_clear_row(struct usb_device *usb_dev, unsigned char row_index)
{
    int retval;
    struct razer_report report = get_razer_report(0x03, 0x0A, 0x02);
    report.arguments[0] = 0x08; // Clear Row Effect
    report.arguments[1] = row_index; // Row ID
    report.crc = razer_calculate_crc(&report);
    retval = razer_set_report(usb_dev, &report);
    return retval;
}

/**
 * Set row colour on the keyboard
 *
 * This sets the colour of a row on the keyboard. Takes in an array of RGB bytes.
 * The mappings below are correct for the BlackWidow Chroma. The BlackWidow Ultimate 2016
 * contains LEDs under the spacebar and the FN key so there will be changes once I get the
 * hardware.
 *
 * Row 0:
 *  0      Unused
 *  1      ESC
 *  2      Unused
 *  3-14   F1-F12
 *  15-17  PrtScr, ScrLk, Pause
 *  18-19  Unused
 *  20     Razer Logo
 *  21     Unused
 *
 * Row 1:
 *  0-21   M1 -> NP Minus
 *
 * Row 2:
 *  0-13   M2 -> Right Square Bracket ]
 *  14 Unused
 *  15-21 Delete -> NP Plus
 *
 * Row 3:
 *  0-14   M3 -> Return
 *  15-17  Unused
 *  18-20  NP4 -> NP6
 *
 * Row 4:
 *  0-12   M4 -> Forward Slash /
 *  13     Unused
 *  14     Right Shift
 *  15     Unused
 *  16     Up Arrow Key
 *  17     Unused
 *  18-21  NP1 -> NP Enter
 *
 * Row 5:
 *  0-3    M5 -> Alt
 *  4-10   Unused
 *  11     Alt GR
 *  12     Unused
 *  13-17  Context Menu Key -> Right Arrow Key
 *  18     Unused
 *  19-20  NP0 -> NP.
 *  21     Unused
 *
 * Supported by:
 *   Razer BlackWidow Chroma
 *   Razer BlackWidow Ultimate 2016 (Not working :( )
 */
int razer_set_key_row(struct usb_device *usb_dev, unsigned char row_index, unsigned char *row_cols) //struct razer_row_rgb *row_cols)
{
    int retval;
    struct razer_report report = get_razer_report(0x03, 0x0B, 0x46);
    unsigned char row_length = RAZER_BLACKWIDOW_CHROMA_ROW_LEN;

    // Ultimate 2016 and stealth use 0x80
    if(usb_dev->descriptor.idProduct == USB_DEVICE_ID_RAZER_BLACKWIDOW_ULTIMATE_2016 ||
       usb_dev->descriptor.idProduct == USB_DEVICE_ID_RAZER_BLADE_STEALTH)
    {
        report.transaction_id.id = 0x80;
    }

    // Added this to handle variable row lengths
    if(usb_dev->descriptor.idProduct == USB_DEVICE_ID_RAZER_BLADE_STEALTH)
    {
        row_length = RAZER_STEALTH_ROW_LEN;
    }

    report.data_size = row_length * 3 + 4;

    report.arguments[0] = 0xFF;/* Frame ID */
    report.arguments[1] = row_index; /* Row */
    report.arguments[2] = 0x00; /* Start Index 0-21*/
    report.arguments[3] = row_length - 1; /* End Index 0-21 (calculated to end of row)*/
    memcpy(&report.arguments[4], row_cols, (report.arguments[3]+1)*3);

    report.crc = razer_calculate_crc(&report);
    retval = razer_set_report(usb_dev, &report);
    return retval;
}

/**
 * Reset the keyboard
 *
 * Supported by:
 *   Razer BlackWidow Chroma
 *   Razer BlackWidow Ultimate 2013
 *   Razer BlackWidow Ultimate 2016
 */
int razer_reset(struct usb_device *usb_dev)
{
    int retval;
    struct razer_report report = get_razer_report(0x03, 0x00, 0x05);
    report.arguments[0] = 0x01; // LED Class, profile?
    report.arguments[1] = 0x08; // LED ID Game mode
    report.arguments[2] = 0x00; // Off
    report.crc = razer_calculate_crc(&report);
    retval = razer_set_report(usb_dev, &report);
    return retval;
}

/**
 * Set the keyboard brightness
 *
 * Supported by:
 *   Razer BlackWidow Chroma
 *   Razer BlackWidow Ultimate 2013
 *   Razer BlackWidow Ultimate 2016
 *   Razer Stealth?????
 */
int razer_set_brightness(struct usb_device *usb_dev, unsigned char brightness)
{
    int retval;
    struct razer_report report = get_razer_report(0x03, 0x03, 0x03);
    report.arguments[0] = 0x01; // LED Class, profile?

    if(usb_dev->descriptor.idProduct == USB_DEVICE_ID_RAZER_BLADE_STEALTH) {
        report.data_size = 0x02;
        report.command_class = 0x0E;
        report.command_id.id = 0x04;
        report.arguments[1] = brightness;

    } else if(usb_dev->descriptor.idProduct == USB_DEVICE_ID_RAZER_BLACKWIDOW_ORIGINAL ||
              usb_dev->descriptor.idProduct == USB_DEVICE_ID_RAZER_BLACKWIDOW_ULTIMATE_2012 ||
              usb_dev->descriptor.idProduct == USB_DEVICE_ID_RAZER_BLACKWIDOW_ULTIMATE_2013)
    {
        report.arguments[1] = 0x04;/* LED ID, Logo */
        report.arguments[2] = brightness;
    } else if(usb_dev->descriptor.idProduct == USB_DEVICE_ID_RAZER_BLACKWIDOW_CHROMA ||
              usb_dev->descriptor.idProduct == USB_DEVICE_ID_RAZER_BLACKWIDOW_CHROMA_TE ||
              usb_dev->descriptor.idProduct == USB_DEVICE_ID_RAZER_BLACKWIDOW_CHROMA_X ||
              usb_dev->descriptor.idProduct == USB_DEVICE_ID_RAZER_BLACKWIDOW_ULTIMATE_2016 ||
              usb_dev->descriptor.idProduct == USB_DEVICE_ID_RAZER_BLADE_STEALTH ||
              usb_dev->descriptor.idProduct == USB_DEVICE_ID_RAZER_TARTARUS_CHROMA)
    {
        report.arguments[1] = 0x05;/* Backlight LED */
        report.arguments[2] = brightness;
    } else {
        printk(KERN_WARNING "razerkbd: Unknown product ID '%d'", usb_dev->descriptor.idProduct);
    }

    report.crc = razer_calculate_crc(&report);
    retval = razer_set_report(usb_dev, &report);
    return retval;
}

/**
 * Get brightness of the keyboard
 *
 * Supported by:
 *   Razer BlackWidow Chroma
 *   Razer BlackWidow Ultimate 2013
 *   Razer BlackWidow Ultimate 2016
 */
int razer_get_brightness(struct usb_device *usb_dev)
{
    int retval = -1;
    // Class LED Lighting, Command Set state, 3 Bytes of parameters
    struct razer_report response_report;
    struct razer_report request_report = get_razer_report(0x03, 0x83, 0x03);
    request_report.arguments[0] = 0x01; // LED Class, profile 1?

    if(usb_dev->descriptor.idProduct == USB_DEVICE_ID_RAZER_BLADE_STEALTH) {
        request_report.data_size = 0x02;
        request_report.command_class = 0x0E;
        request_report.command_id.id = 0x84;

    } else if(usb_dev->descriptor.idProduct == USB_DEVICE_ID_RAZER_BLACKWIDOW_ORIGINAL ||
              usb_dev->descriptor.idProduct == USB_DEVICE_ID_RAZER_BLACKWIDOW_ULTIMATE_2012 ||
              usb_dev->descriptor.idProduct == USB_DEVICE_ID_RAZER_BLACKWIDOW_ULTIMATE_2013)
    {
        request_report.arguments[1] = 0x04;/* LED ID, Logo */
    } else if(usb_dev->descriptor.idProduct == USB_DEVICE_ID_RAZER_BLACKWIDOW_CHROMA ||
              usb_dev->descriptor.idProduct == USB_DEVICE_ID_RAZER_BLACKWIDOW_CHROMA_TE ||
              usb_dev->descriptor.idProduct == USB_DEVICE_ID_RAZER_BLACKWIDOW_CHROMA_X ||
              usb_dev->descriptor.idProduct == USB_DEVICE_ID_RAZER_BLACKWIDOW_ULTIMATE_2016 ||
              usb_dev->descriptor.idProduct == USB_DEVICE_ID_RAZER_BLADE_STEALTH ||
              usb_dev->descriptor.idProduct == USB_DEVICE_ID_RAZER_TARTARUS_CHROMA)
    {
        request_report.arguments[1] = 0x05;/* Backlight LED */
    } else {
        printk(KERN_WARNING "razerkbd: Unknown product ID '%d'", usb_dev->descriptor.idProduct);
    }

    request_report.crc = razer_calculate_crc(&request_report);

    retval = razer_get_report(usb_dev, &request_report, &response_report);

    if(retval == 0)
    {
        if(response_report.status == 0x02 && response_report.command_class == 0x03 && response_report.command_id.id == 0x83) // For others
        {
            retval = response_report.arguments[2];
        } else if(response_report.status == 0x02 && response_report.command_class == 0x0E && response_report.command_id.id == 0x84) // For razer stealth
        {
            retval = response_report.arguments[1];
        } else
        {
            print_erroneous_report(&response_report, "razerkbd", "Invalid Report Type");
            retval = -1;
        }
    } else
    {
        print_erroneous_report(&response_report, "razerkbd", "Invalid Report Length");
        retval = -1;
    }

    return retval;
}

/**
 * Toggle FN key
 * 
 * If 0 should mean that the F-keys work as normal F-keys
 * If 1 should mean that the F-keys act as if the FN key is held
 *
 * Supported by:
 *   Razer Blade Stealth????
 */
int razer_set_fn_toggle(struct usb_device *usb_dev, unsigned char state)
{
    int retval = 0;
    if (state == 0 || state == 1)
    {
      struct razer_report report = get_razer_report(0x02, 0x06, 0x02);
      report.arguments[0] = 0x00; // ??
      report.arguments[1] = state; // State
      report.crc = razer_calculate_crc(&report);
      retval = razer_set_report(usb_dev, &report);
    } else
    {
        printk(KERN_WARNING "razerkbd: Toggle FN, state must be either 0 or 1. Got: %d", state);
    }
    return retval;
}

/**
 * Set the logo lighting state (on/off only)
 *
 * Supported by:
 *   Razer Blade Stealth
 */
int razer_set_logo(struct usb_device *usb_dev, unsigned char state)
{
    int retval = 0;
    if (state == 0 || state == 1)
    {
        struct razer_report report = get_razer_report(0x03, 0x00, 0x03);
        report.arguments[0] = 0x01; // LED Class, profile?
        report.arguments[1] = 0x04; // LED ID, Logo
        report.arguments[2] = state; // Off
        report.crc = razer_calculate_crc(&report);
        retval = razer_set_report(usb_dev, &report);
    } else
    {
        printk(KERN_WARNING "razerkbd: Logo lighting, state must be either 0 or 1. Got: %d", state);
    }
    return retval;
}

/**
 * Enable keyboard macro keys
 *
 * The keycodes for the macro keys are 191-195 for M1-M5.
 * Been tested on the Chroma and the Ultimate
 *
 * Supported by:
 *   Razer BlackWidow Chroma
 *   Razer BlackWidow Ultimate 2013
 *   Razer BlackWidow Ultimate 2016
 */
int razer_activate_macro_keys(struct usb_device *usb_dev)
{
    int retval;
    struct razer_report report = get_razer_report(0x00, 0x04, 0x02); // Device Mode
    report.arguments[0] = 0x02; // Unknown
    report.arguments[1] = 0x04; // Parm 0x00
    report.crc = razer_calculate_crc(&report);
    retval = razer_set_report(usb_dev, &report);
    return retval;
}

//TESTS
/**
 * Not sure what this does.
 */
int razer_test(struct usb_device *usb_dev, int temp)
{   //Status  ID  Packet Num  Size  Class Command  Params
    
    int retval;
    struct razer_report report = get_razer_report(0x00, 0x04, 0x02); // Device Mode
    report.arguments[0] = 0x03; // Unknown
    report.arguments[1] = 0x00; // Parm 0x00
    report.crc = razer_calculate_crc(&report);
    retval = razer_set_report(usb_dev, &report);
    
    printk(KERN_WARNING "razerkbd: Test mode");
    
    return retval;
}

/**
 * Get raw event from the keyboard
 *
 * Useful if the keyboard's 2 keyboard devices are binded then keypress's can be
 * monitored and used.
 */
 /*
static int razer_raw_event(struct hid_device *hdev,
    struct hid_report *report, u8 *data, int size)
{
    struct usb_interface *intf = to_usb_interface(hdev->dev.parent);
    //struct razer_kbd_device *widow = hid_get_drvdata(hdev);

    if (intf->cur_altsetting->desc.bInterfaceProtocol != USB_INTERFACE_PROTOCOL_MOUSE)
        return 0;

    return 0;
} */

/**
 * Read device file "profile_led_red"
 *
 * Returns a string
 */
static ssize_t razer_attr_read_tartarus_profile_led_red(struct device *dev, struct device_attribute *attr, char *buf)
{
    struct usb_interface *intf = to_usb_interface(dev->parent);
    struct usb_device *usb_dev = interface_to_usbdev(intf);

    int brightness = razer_get_tartarus_status_led(usb_dev, 0x0E);
    return sprintf(buf, "%d\n", brightness);
}
/**
 * Read device file "profile_led_green"
 *
 * Returns a string
 */
static ssize_t razer_attr_read_tartarus_profile_led_green(struct device *dev, struct device_attribute *attr, char *buf)
{
    struct usb_interface *intf = to_usb_interface(dev->parent);
    struct usb_device *usb_dev = interface_to_usbdev(intf);

    int brightness = razer_get_tartarus_status_led(usb_dev, 0x0C);
    return sprintf(buf, "%d\n", brightness);
}
/**
 * Read device file "profile_led_blue"
 *
 * Returns a string
 */
static ssize_t razer_attr_read_tartarus_profile_led_blue(struct device *dev, struct device_attribute *attr, char *buf)
{
    struct usb_interface *intf = to_usb_interface(dev->parent);
    struct usb_device *usb_dev = interface_to_usbdev(intf);

    int brightness = razer_get_tartarus_status_led(usb_dev, 0x0D);
    return sprintf(buf, "%d\n", brightness);
}


/**
 * Write device file "profile_led_red"
 */
static ssize_t razer_attr_write_tartarus_profile_led_red(struct device *dev, struct device_attribute *attr, const char *buf, size_t count)
{
    struct usb_interface *intf = to_usb_interface(dev->parent);
    struct usb_device *usb_dev = interface_to_usbdev(intf);
    int temp = simple_strtoul(buf, NULL, 10);
    if(temp == 1) {
        razer_set_tartarus_status_led(usb_dev, 0x0E, 0x01);
    } else {
        razer_set_tartarus_status_led(usb_dev, 0x0E, 0x00);
    } 

    return count;
}
/**
 * Write device file "profile_led_green"
 */
static ssize_t razer_attr_write_tartarus_profile_led_green(struct device *dev, struct device_attribute *attr, const char *buf, size_t count)
{
    struct usb_interface *intf = to_usb_interface(dev->parent);
    struct usb_device *usb_dev = interface_to_usbdev(intf);
    int temp = simple_strtoul(buf, NULL, 10);
    if(temp == 1) {
        razer_set_tartarus_status_led(usb_dev, 0x0C, 0x01);
    } else {
        razer_set_tartarus_status_led(usb_dev, 0x0C, 0x00);
    } 
    return count;
}
/**
 * Write device file "profile_led_blue"
 */
static ssize_t razer_attr_write_tartarus_profile_led_blue(struct device *dev, struct device_attribute *attr, const char *buf, size_t count)
{
    struct usb_interface *intf = to_usb_interface(dev->parent);
    struct usb_device *usb_dev = interface_to_usbdev(intf);
    int temp = simple_strtoul(buf, NULL, 10);
    if(temp == 1) {
        razer_set_tartarus_status_led(usb_dev, 0x0D, 0x01);
    } else {
        razer_set_tartarus_status_led(usb_dev, 0x0D, 0x00);
    } 
    return count;
}

/**
 * Write device file "test"
 *
 * Does nothing
 */
static ssize_t razer_attr_write_test(struct device *dev, struct device_attribute *attr, const char *buf, size_t count)
{
    struct usb_interface *intf = to_usb_interface(dev->parent);
    struct usb_device *usb_dev = interface_to_usbdev(intf);
    int temp = simple_strtoul(buf, NULL, 10);
    razer_test(usb_dev, temp);
    return count;
}

/**
 * Read device file "test"
 *
 * Returns a string
 */
static ssize_t razer_attr_read_test(struct device *dev, struct device_attribute *attr, char *buf)
{
    //struct usb_interface *intf = to_usb_interface(dev->parent);
    //struct usb_device *usb_dev = interface_to_usbdev(intf);

    //int test = razer_test(usb_dev);
    return sprintf(buf, "%d\n", 0);
}

/**
 * Write device file "reset"
 *
 * Resets the keyboard whenever anything is written
 */
static ssize_t razer_attr_write_reset(struct device *dev, struct device_attribute *attr, const char *buf, size_t count)
{
    struct usb_interface *intf = to_usb_interface(dev->parent);
    struct usb_device *usb_dev = interface_to_usbdev(intf);
    razer_reset(usb_dev);
    return count;
}

/**
 * Write device file "macro_keys"
 *
 * Enables the macro keys whenever the file is written to
 */
static ssize_t razer_attr_write_macro_keys(struct device *dev, struct device_attribute *attr, const char *buf, size_t count)
{
    struct usb_interface *intf = to_usb_interface(dev->parent);
    struct usb_device *usb_dev = interface_to_usbdev(intf);
    razer_activate_macro_keys(usb_dev);
    return count;
}

/**
 * Write device file "mode_game"
 *
 * When 1 is written (as a character, 0x31) Game mode will be enabled, if 0 is written (0x30)
 * then game mode will be disabled
 *
 * The reason the keyboard appears as 2 keyboard devices is that one of those devices is used by
 * game mode as that keyboard device is missing a super key. A hacky and over-the-top way to disable
 * the super key if you ask me.
 */
static ssize_t razer_attr_write_mode_game(struct device *dev, struct device_attribute *attr, const char *buf, size_t count)
{
    struct usb_interface *intf = to_usb_interface(dev->parent);
    struct usb_device *usb_dev = interface_to_usbdev(intf);
    int temp = simple_strtoul(buf, NULL, 10);
    razer_set_game_mode(usb_dev, temp);
    return count;
}

/**
 * Write device file "mode_macro"
 *
 * When 1 is written (as a character, 0x31) Game mode will be enabled, if 0 is written (0x30)
 * then game mode will be disabled
 *
 * The reason the keyboard appears as 2 keyboard devices is that one of those devices is used by
 * game mode as that keyboard device is missing a super key. A hacky and over-the-top way to disable
 * the super key if you ask me.
 */
static ssize_t razer_attr_write_mode_macro(struct device *dev, struct device_attribute *attr, const char *buf, size_t count)
{
    struct usb_interface *intf = to_usb_interface(dev->parent);
    struct usb_device *usb_dev = interface_to_usbdev(intf);
    int temp = simple_strtoul(buf, NULL, 10);
    razer_set_macro_led_mode(usb_dev, temp);
    return count;
}

/**
 * Write device file "mode_macro_effect"
 *
 * When 1 is written the LED will blink, 0 will static
 */
static ssize_t razer_attr_write_mode_macro_effect(struct device *dev, struct device_attribute *attr, const char *buf, size_t count)
{
    struct usb_interface *intf = to_usb_interface(dev->parent);
    struct usb_device *usb_dev = interface_to_usbdev(intf);
    int temp = simple_strtoul(buf, NULL, 10);
    razer_set_macro_led_effect(usb_dev, temp);
    return count;
}

/**
 * Write device file "mode_pulsate"
 *
 * The brightness oscillates between fully on and fully off generating a pulsing effect
 */
static ssize_t razer_attr_write_mode_pulsate(struct device *dev, struct device_attribute *attr, const char *buf, size_t count)
{
    struct usb_interface *intf = to_usb_interface(dev->parent);
    struct usb_device *usb_dev = interface_to_usbdev(intf);
    razer_set_pulsate_mode(usb_dev);
    return count;
}

/**
 * Write device file "mode_wave"
 *
 * When 1 is written (as a character, 0x31) the wave effect is displayed moving left across the keyboard
 * if 2 is written (0x32) then the wave effect goes right
 */
static ssize_t razer_attr_write_mode_wave(struct device *dev, struct device_attribute *attr, const char *buf, size_t count)
{
    struct usb_interface *intf = to_usb_interface(dev->parent);
    struct usb_device *usb_dev = interface_to_usbdev(intf);
    int temp = simple_strtoul(buf, NULL, 10);
    razer_set_wave_mode(usb_dev, temp);
    return count;
}

/**
 * Write device file "mode_spectrum"
 *
 * Specrum effect mode is activated whenever the file is written to
 */
static ssize_t razer_attr_write_mode_spectrum(struct device *dev, struct device_attribute *attr,
               const char *buf, size_t count)
{
    struct usb_interface *intf = to_usb_interface(dev->parent);
    struct usb_device *usb_dev = interface_to_usbdev(intf);
    razer_set_spectrum_mode(usb_dev);
    return count;
}

/**
 * Write device file "mode_startlight"
 *
 * No keyboard effect is activated whenever this file is written to
 */
static ssize_t razer_attr_write_mode_starlight(struct device *dev, struct device_attribute *attr,
               const char *buf, size_t count)
{
    struct usb_interface *intf = to_usb_interface(dev->parent);
    struct usb_device *usb_dev = interface_to_usbdev(intf);
    razer_set_starlight_mode(usb_dev);
    return count;
}

/**
 * Write device file "mode_none"
 *
 * No keyboard effect is activated whenever this file is written to
 */
static ssize_t razer_attr_write_mode_none(struct device *dev, struct device_attribute *attr,
               const char *buf, size_t count)
{
    struct usb_interface *intf = to_usb_interface(dev->parent);
    struct usb_device *usb_dev = interface_to_usbdev(intf);
    razer_set_none_mode(usb_dev);
    return count;
}

/**
 * Write device file "set_brightness"
 *
 * Sets the brightness to the ASCII number written to this file.
 */
static ssize_t razer_attr_write_set_brightness(struct device *dev, struct device_attribute *attr, const char *buf, size_t count)
{
    struct usb_interface *intf = to_usb_interface(dev->parent);
    struct usb_device *usb_dev = interface_to_usbdev(intf);
    int temp = simple_strtoul(buf, NULL, 10);
    razer_set_brightness(usb_dev, (unsigned char)temp);
    return count;
}

/**
 * Write device file "set_fn_toggle"
 *
 * Sets the logo lighting state to the ASCII number written to this file.
 */
static ssize_t razer_attr_write_set_fn_toggle(struct device *dev, struct device_attribute *attr, const char *buf, size_t count)
{
    struct usb_interface *intf = to_usb_interface(dev->parent);
    struct usb_device *usb_dev = interface_to_usbdev(intf);
    int state = simple_strtoul(buf, NULL, 10);
    razer_set_fn_toggle(usb_dev, (unsigned char)state);
    return count;
}

/**
 * Write device file "set_logo"
 *
 * Sets the logo lighting state to the ASCII number written to this file.
 */
static ssize_t razer_attr_write_set_logo(struct device *dev, struct device_attribute *attr, const char *buf, size_t count)
{
    struct usb_interface *intf = to_usb_interface(dev->parent);
    struct usb_device *usb_dev = interface_to_usbdev(intf);
    int state = simple_strtoul(buf, NULL, 10);
    razer_set_logo(usb_dev, (unsigned char)state);
    return count;
}

/**
 * Write device file "mode_reactive"
 *
 * Sets reactive mode when this file is written to. A speed byte and 3 RGB bytes should be written
 */
static ssize_t razer_attr_write_mode_reactive(struct device *dev, struct device_attribute *attr, const char *buf, size_t count)
{
    struct usb_interface *intf = to_usb_interface(dev->parent);
    struct usb_device *usb_dev = interface_to_usbdev(intf);
    if(count == 4)
    {
        unsigned char speed = (unsigned char)buf[0];
        razer_set_reactive_mode(usb_dev, (struct razer_rgb*)&buf[1], speed);
    }
    return count;
}

/**
 * Write device file "mode_breath"
 */
static ssize_t razer_attr_write_mode_breath(struct device *dev, struct device_attribute *attr, const char *buf, size_t count)
{
    struct usb_interface *intf = to_usb_interface(dev->parent);
    struct usb_device *usb_dev = interface_to_usbdev(intf);

    const char *alt_buf[6] = { 0 };

    if(count == 3)
    {
        // Single colour mode
        razer_set_breath_mode(usb_dev, 0x01, (struct razer_rgb*)&buf[0], (struct razer_rgb*)&alt_buf[3]);
    } else if(count == 6)
    {
        // Dual colour mode
        razer_set_breath_mode(usb_dev, 0x02, (struct razer_rgb*)&buf[0], (struct razer_rgb*)&buf[3]);
    } else
    {
        // "Random" colour mode
        razer_set_breath_mode(usb_dev, 0x03, (struct razer_rgb*)&alt_buf[0], (struct razer_rgb*)&alt_buf[3]);
    }
    return count;
}

/**
 * Write device file "mode_custom"
 *
 * Sets the keyboard to custom mode whenever the file is written to
 */
static ssize_t razer_attr_write_mode_custom(struct device *dev, struct device_attribute *attr, const char *buf, size_t count)
{
    struct usb_interface *intf = to_usb_interface(dev->parent);
    struct usb_device *usb_dev = interface_to_usbdev(intf);
    razer_reset(usb_dev);
    razer_set_custom_mode(usb_dev);
    return count;
}

/**
 * Write device file "mode_static"
 *
 * Set the keyboard to static mode when 3 RGB bytes are written
 */
static ssize_t razer_attr_write_mode_static(struct device *dev, struct device_attribute *attr, const char *buf, size_t count)
{
    struct usb_interface *intf = to_usb_interface(dev->parent);
    struct usb_device *usb_dev = interface_to_usbdev(intf);

    if(usb_dev->descriptor.idProduct == USB_DEVICE_ID_RAZER_BLACKWIDOW_ORIGINAL ||
       usb_dev->descriptor.idProduct == USB_DEVICE_ID_RAZER_BLACKWIDOW_ULTIMATE_2012 ||
       usb_dev->descriptor.idProduct == USB_DEVICE_ID_RAZER_BLACKWIDOW_ULTIMATE_2013)
    {
        // Set BlackWidow Ultimate to static colour
        razer_set_static_mode_blackwidow_ultimate(usb_dev);

    } else if(usb_dev->descriptor.idProduct == USB_DEVICE_ID_RAZER_BLACKWIDOW_CHROMA ||
              usb_dev->descriptor.idProduct == USB_DEVICE_ID_RAZER_BLACKWIDOW_CHROMA_TE ||
              usb_dev->descriptor.idProduct == USB_DEVICE_ID_RAZER_BLACKWIDOW_CHROMA_X ||
              usb_dev->descriptor.idProduct == USB_DEVICE_ID_RAZER_BLACKWIDOW_ULTIMATE_2016 ||
              usb_dev->descriptor.idProduct == USB_DEVICE_ID_RAZER_BLADE_STEALTH ||
              usb_dev->descriptor.idProduct == USB_DEVICE_ID_RAZER_TARTARUS_CHROMA)
    {
        // Set BlackWidow Chroma to static colour
        if(count == 3)
        {
            razer_set_static_mode(usb_dev, (struct razer_rgb*)&buf[0]);
        }

    } else
    {
        printk(KERN_WARNING "razerkbd: Cannot set static mode for this device");
    }
    return count;
}

/**
 * Write device file "temp_clear_row"
 *
 * Clears a row when an ASCII number is written
 */
static ssize_t razer_attr_write_temp_clear_row(struct device *dev, struct device_attribute *attr, const char *buf, size_t count)
{
    struct usb_interface *intf = to_usb_interface(dev->parent);
    struct usb_device *usb_dev = interface_to_usbdev(intf);
    int temp = simple_strtoul(buf, NULL, 10);
    razer_temp_clear_row(usb_dev, temp);
    return count;
}

/**
 * Write device file "set_key_row"
 *
 * Writes the colour rows on the keyboard. Takes in all the colours for the keyboard
 */
static ssize_t razer_attr_write_set_key_row(struct device *dev, struct device_attribute *attr, const char *buf, size_t count)
{
    size_t offset = 0;
    unsigned char row_index;
    struct usb_interface *intf = to_usb_interface(dev->parent);
    struct usb_device *usb_dev = interface_to_usbdev(intf);
    size_t buf_size = RAZER_BLACKWIDOW_CHROMA_ROW_LEN * 3 + 1;

    while(offset < count) {
        if((count-offset) < buf_size) {
            printk(KERN_ALERT "Wrong Amount of RGB data provided: %d of %d\n",(int)(count-offset), (int)buf_size);
            return -EINVAL;
        }
        row_index = (unsigned char)buf[offset];
        razer_set_key_row(usb_dev, row_index, (unsigned char*)&buf[offset + 1]);
        offset += buf_size;
    }
    return count;
}

/**
 * Read device file "device_type"
 *
 * Returns friendly string of device type
 */
static ssize_t razer_attr_read_device_type(struct device *dev, struct device_attribute *attr, char *buf)
{
    struct usb_interface *intf = to_usb_interface(dev->parent);
    //struct razer_kbd_device *widow = usb_get_intfdata(intf);
    struct usb_device *usb_dev = interface_to_usbdev(intf);

    char *device_type;

    switch (usb_dev->descriptor.idProduct)
    {
        case USB_DEVICE_ID_RAZER_BLACKWIDOW_ORIGINAL:
            device_type = "Razer BlackWidow Original\n";
            break;

        case USB_DEVICE_ID_RAZER_BLACKWIDOW_ULTIMATE_2012:
            device_type = "Razer BlackWidow Ultimate 2012\n";
            break;

        case USB_DEVICE_ID_RAZER_BLACKWIDOW_ULTIMATE_2013:
            device_type = "Razer BlackWidow Ultimate 2013\n";
            break;

        case USB_DEVICE_ID_RAZER_BLACKWIDOW_ULTIMATE_2016:
            device_type = "Razer BlackWidow Ultimate 2016\n";
            break;

        case USB_DEVICE_ID_RAZER_BLADE_STEALTH:
            device_type = "Razer Blade Stealth\n";
            break;
        
        case USB_DEVICE_ID_RAZER_TARTARUS_CHROMA:
            device_type = "Razer Tartarus Chroma\n";
            break;

        case USB_DEVICE_ID_RAZER_BLACKWIDOW_CHROMA:
            device_type = "Razer BlackWidow Chroma\n";
            break;

        case USB_DEVICE_ID_RAZER_BLACKWIDOW_CHROMA_TE:
            device_type = "Razer BlackWidow Chroma Tournament Edition\n";
            break;
        
        case USB_DEVICE_ID_RAZER_BLACKWIDOW_CHROMA_X:
            device_type = "Razer BlackWidow X Chroma\n";
            break;

        default:
            device_type = "Unknown Device\n";
    }

    return sprintf(buf, device_type);
}

/**
 * Read device file "get_serial"
 *
 * Returns a string
 */
static ssize_t razer_attr_read_get_serial(struct device *dev, struct device_attribute *attr, char *buf)
{
    char serial_string[100] = ""; // Cant be longer than this as report length is 90
    struct usb_interface *intf = to_usb_interface(dev->parent);
    struct usb_device *usb_dev = interface_to_usbdev(intf);

    razer_get_serial(usb_dev, &serial_string[0]);
    return sprintf(buf, "%s\n", &serial_string[0]);
}

/**
 * Read device file "game_mode"
 *
 * Returns a string
 */
static ssize_t razer_attr_read_mode_game(struct device *dev, struct device_attribute *attr, char *buf)
{
    struct usb_interface *intf = to_usb_interface(dev->parent);
    struct usb_device *usb_dev = interface_to_usbdev(intf);

    int game_mode = razer_get_game_mode(usb_dev);
    return sprintf(buf, "%d\n", game_mode);
}

/**
 * Read device file "mode_pulsate"
 *
 * Returns a string
 */
static ssize_t razer_attr_read_mode_pulsate(struct device *dev, struct device_attribute *attr, char *buf)
{
    struct usb_interface *intf = to_usb_interface(dev->parent);
    struct usb_device *usb_dev = interface_to_usbdev(intf);

    int game_mode = razer_get_pulsate_mode(usb_dev);
    return sprintf(buf, "%d\n", game_mode);
}

/**
 * Read device file "macro_mode"
 *
 * Returns a string
 */
static ssize_t razer_attr_read_mode_macro(struct device *dev, struct device_attribute *attr, char *buf)
{
    struct usb_interface *intf = to_usb_interface(dev->parent);
    struct usb_device *usb_dev = interface_to_usbdev(intf);

    int macro_mode = razer_get_macro_led_mode(usb_dev);
    return sprintf(buf, "%d\n", macro_mode);
}

/**
 * Read device file "macro_mode_effect"
 *
 * Returns a string
 */
static ssize_t razer_attr_read_mode_macro_effect(struct device *dev, struct device_attribute *attr, char *buf)
{
    struct usb_interface *intf = to_usb_interface(dev->parent);
    struct usb_device *usb_dev = interface_to_usbdev(intf);

    int macro_mode = razer_get_macro_led_effect(usb_dev);
    return sprintf(buf, "%d\n", macro_mode);
}

/**
 * Read device file "macro_mode"
 *
 * Returns a string
 */
static ssize_t razer_attr_read_set_brightness(struct device *dev, struct device_attribute *attr, char *buf)
{
    struct usb_interface *intf = to_usb_interface(dev->parent);
    struct usb_device *usb_dev = interface_to_usbdev(intf);

    int brightness = razer_get_brightness(usb_dev);
    return sprintf(buf, "%d\n", brightness);
}

/**
 * Read device file "get_firmware_version"
 *
 * Returns a string
 */
static ssize_t razer_attr_read_get_firmware_version(struct device *dev, struct device_attribute *attr, char *buf)
{
    char fw_string[100] = ""; // Cant be longer than this as report length is 90
    struct usb_interface *intf = to_usb_interface(dev->parent);
    struct usb_device *usb_dev = interface_to_usbdev(intf);

    razer_get_firmware_version(usb_dev, &fw_string[0]);
    return sprintf(buf, "%s\n", &fw_string[0]);
}



/**
 * Set up the device driver files

 *
 * Read only is 0444
 * Write only is 0220
 * Read and write is 0664
 */
static DEVICE_ATTR(mode_game,         0660, razer_attr_read_mode_game,         razer_attr_write_mode_game);
static DEVICE_ATTR(mode_macro,        0660, razer_attr_read_mode_macro,        razer_attr_write_mode_macro);
static DEVICE_ATTR(set_brightness,    0660, razer_attr_read_set_brightness,    razer_attr_write_set_brightness);
static DEVICE_ATTR(mode_macro_effect, 0660, razer_attr_read_mode_macro_effect, razer_attr_write_mode_macro_effect);
static DEVICE_ATTR(mode_pulsate,      0660, razer_attr_read_mode_pulsate,      razer_attr_write_mode_pulsate);

static DEVICE_ATTR(profile_led_red,   0660, razer_attr_read_tartarus_profile_led_red,   razer_attr_write_tartarus_profile_led_red);
static DEVICE_ATTR(profile_led_green, 0660, razer_attr_read_tartarus_profile_led_green, razer_attr_write_tartarus_profile_led_green);
static DEVICE_ATTR(profile_led_blue,  0660, razer_attr_read_tartarus_profile_led_blue,  razer_attr_write_tartarus_profile_led_blue);


static DEVICE_ATTR(device_type,          0440, razer_attr_read_device_type,          NULL);
static DEVICE_ATTR(get_serial,           0440, razer_attr_read_get_serial,           NULL);
static DEVICE_ATTR(get_firmware_version, 0440, razer_attr_read_get_firmware_version, NULL);

static DEVICE_ATTR(mode_starlight,    0220, NULL, razer_attr_write_mode_starlight);
static DEVICE_ATTR(mode_wave,         0220, NULL, razer_attr_write_mode_wave);
static DEVICE_ATTR(mode_spectrum,     0220, NULL, razer_attr_write_mode_spectrum);
static DEVICE_ATTR(mode_none,         0220, NULL, razer_attr_write_mode_none);
static DEVICE_ATTR(mode_reactive,     0220, NULL, razer_attr_write_mode_reactive);
static DEVICE_ATTR(mode_breath,       0220, NULL, razer_attr_write_mode_breath);
static DEVICE_ATTR(mode_custom,       0220, NULL, razer_attr_write_mode_custom);
static DEVICE_ATTR(mode_static,       0220, NULL, razer_attr_write_mode_static);
static DEVICE_ATTR(temp_clear_row,    0220, NULL, razer_attr_write_temp_clear_row);
static DEVICE_ATTR(set_key_row,       0220, NULL, razer_attr_write_set_key_row);
static DEVICE_ATTR(reset,             0220, NULL, razer_attr_write_reset);
static DEVICE_ATTR(macro_keys,        0220, NULL, razer_attr_write_macro_keys);
static DEVICE_ATTR(set_logo,          0220, NULL, razer_attr_write_set_logo);
static DEVICE_ATTR(set_fn_toggle,     0220, NULL, razer_attr_write_set_fn_toggle);
                                      
static DEVICE_ATTR(test,              0660, razer_attr_read_test, razer_attr_write_test);



static int razer_event(struct hid_device *hdev, struct hid_field *field, struct hid_usage *usage, __s32 value)
{
    struct usb_interface *intf = to_usb_interface(hdev->dev.parent);
    struct razer_kbd_device *asc = hid_get_drvdata(hdev);
    const struct razer_key_translation *translation;

    if(intf->cur_altsetting->desc.bInterfaceProtocol == USB_INTERFACE_PROTOCOL_MOUSE)
    {
        // Skip this if its control (mouse) interface
        return 0;
    }
    
    if (usage->code == RAZER_FN_KEY) {
        asc->fn_on = !!value;
        
        input_event(field->hidinput->input, usage->type, usage->code, value);
        return 1;
    }
    
    // Do translation, currently translation is only when FN is pressed
    if (asc->fn_on) {
        // Look at https://github.com/torvalds/linux/blob/master/drivers/hid/hid-apple.c#L206 for reversing the FN keys, though blade does that in h/w
        
        translation = find_translation(chroma_keys, usage->code);
        
        if (translation) {
            // translate != NULL, aka a translation is found
            
            if (!(translation->flags & KEY_FLAG_BLOCK)) {
                input_event(field->hidinput->input, usage->type, translation->to, value);
            }
            
            return 1;
        }
    }
    
    
    

    return 0;
}


/**
 * Probe method is ran whenever a device is binded to the driver
 */
static int razer_kbd_probe(struct hid_device *hdev, const struct hid_device_id *id)
{
    int retval = 0;
    struct usb_interface *intf = to_usb_interface(hdev->dev.parent);
    struct usb_device *usb_dev = interface_to_usbdev(intf);
    struct razer_kbd_device *dev = NULL;

    dev = kzalloc(sizeof(struct razer_kbd_device), GFP_KERNEL);
    if(dev == NULL) {
        dev_err(&intf->dev, "out of memory\n");
        retval = -ENOMEM;
        goto exit;
    }
    
    if(intf->cur_altsetting->desc.bInterfaceProtocol == USB_INTERFACE_PROTOCOL_MOUSE)
    {
<<<<<<< HEAD
        // If the currently bound device is the control (mouse) interface
=======
        // Razer Tartarus
        CREATE_DEVICE_FILE(&hdev->dev, &dev_attr_mode_spectrum);
        CREATE_DEVICE_FILE(&hdev->dev, &dev_attr_mode_static);
        CREATE_DEVICE_FILE(&hdev->dev, &dev_attr_mode_breath);
        CREATE_DEVICE_FILE(&hdev->dev, &dev_attr_mode_none);
        CREATE_DEVICE_FILE(&hdev->dev, &dev_attr_profile_led_red);
        CREATE_DEVICE_FILE(&hdev->dev, &dev_attr_profile_led_green);
        CREATE_DEVICE_FILE(&hdev->dev, &dev_attr_profile_led_blue);
>>>>>>> d3996653
        

        if(usb_dev->descriptor.idProduct == USB_DEVICE_ID_RAZER_BLACKWIDOW_ORIGINAL ||
           usb_dev->descriptor.idProduct == USB_DEVICE_ID_RAZER_BLACKWIDOW_ULTIMATE_2012 ||
           usb_dev->descriptor.idProduct == USB_DEVICE_ID_RAZER_BLACKWIDOW_ULTIMATE_2013)
        {
            // Razer BlackWidow, BlackWidow 2012, BlackWidow 2013
            CREATE_DEVICE_FILE(&hdev->dev, &dev_attr_mode_pulsate);
            CREATE_DEVICE_FILE(&hdev->dev, &dev_attr_mode_static);
            CREATE_DEVICE_FILE(&hdev->dev, &dev_attr_macro_keys);
            CREATE_DEVICE_FILE(&hdev->dev, &dev_attr_mode_game);
            CREATE_DEVICE_FILE(&hdev->dev, &dev_attr_mode_macro);
            CREATE_DEVICE_FILE(&hdev->dev, &dev_attr_mode_macro_effect);
            
        } else if(usb_dev->descriptor.idProduct == USB_DEVICE_ID_RAZER_BLACKWIDOW_ULTIMATE_2016)
        {
            // Razer BlackWidow 2016
            CREATE_DEVICE_FILE(&hdev->dev, &dev_attr_mode_wave);
            CREATE_DEVICE_FILE(&hdev->dev, &dev_attr_mode_starlight);
            CREATE_DEVICE_FILE(&hdev->dev, &dev_attr_mode_none);
            CREATE_DEVICE_FILE(&hdev->dev, &dev_attr_mode_reactive);
            CREATE_DEVICE_FILE(&hdev->dev, &dev_attr_mode_breath);
            CREATE_DEVICE_FILE(&hdev->dev, &dev_attr_mode_static);
            CREATE_DEVICE_FILE(&hdev->dev, &dev_attr_mode_custom);
            CREATE_DEVICE_FILE(&hdev->dev, &dev_attr_temp_clear_row);
            CREATE_DEVICE_FILE(&hdev->dev, &dev_attr_set_key_row);
            CREATE_DEVICE_FILE(&hdev->dev, &dev_attr_macro_keys);
            CREATE_DEVICE_FILE(&hdev->dev, &dev_attr_mode_game);
            CREATE_DEVICE_FILE(&hdev->dev, &dev_attr_mode_macro);
            CREATE_DEVICE_FILE(&hdev->dev, &dev_attr_mode_macro_effect);
            
        } else if(usb_dev->descriptor.idProduct == USB_DEVICE_ID_RAZER_BLADE_STEALTH)
        {
            // Razer Stealth (Laptop)
            CREATE_DEVICE_FILE(&hdev->dev, &dev_attr_mode_wave);
            CREATE_DEVICE_FILE(&hdev->dev, &dev_attr_mode_spectrum);
            CREATE_DEVICE_FILE(&hdev->dev, &dev_attr_mode_none);
            CREATE_DEVICE_FILE(&hdev->dev, &dev_attr_mode_reactive);
            CREATE_DEVICE_FILE(&hdev->dev, &dev_attr_mode_breath);
            CREATE_DEVICE_FILE(&hdev->dev, &dev_attr_mode_static);
            CREATE_DEVICE_FILE(&hdev->dev, &dev_attr_mode_custom);
            CREATE_DEVICE_FILE(&hdev->dev, &dev_attr_temp_clear_row);
            CREATE_DEVICE_FILE(&hdev->dev, &dev_attr_set_key_row);
            CREATE_DEVICE_FILE(&hdev->dev, &dev_attr_mode_game);
            CREATE_DEVICE_FILE(&hdev->dev, &dev_attr_set_logo);
            CREATE_DEVICE_FILE(&hdev->dev, &dev_attr_set_fn_toggle);
            
        } else if(usb_dev->descriptor.idProduct == USB_DEVICE_ID_RAZER_TARTARUS_CHROMA)
        {
            // Razer Tartarus
            CREATE_DEVICE_FILE(&hdev->dev, &dev_attr_mode_spectrum);
            CREATE_DEVICE_FILE(&hdev->dev, &dev_attr_mode_static);
            CREATE_DEVICE_FILE(&hdev->dev, &dev_attr_mode_breath);
            CREATE_DEVICE_FILE(&hdev->dev, &dev_attr_profile_led_red);
            CREATE_DEVICE_FILE(&hdev->dev, &dev_attr_profile_led_green);
            CREATE_DEVICE_FILE(&hdev->dev, &dev_attr_profile_led_blue);
            
        } else // Chroma
        {
            // Razer BlackWidow Chroma, BlackWidow Chroma TE
            CREATE_DEVICE_FILE(&hdev->dev, &dev_attr_mode_wave);
            CREATE_DEVICE_FILE(&hdev->dev, &dev_attr_mode_spectrum);
            CREATE_DEVICE_FILE(&hdev->dev, &dev_attr_mode_none);
            CREATE_DEVICE_FILE(&hdev->dev, &dev_attr_mode_reactive);
            CREATE_DEVICE_FILE(&hdev->dev, &dev_attr_mode_breath);
            CREATE_DEVICE_FILE(&hdev->dev, &dev_attr_mode_static);
            CREATE_DEVICE_FILE(&hdev->dev, &dev_attr_mode_custom);
            CREATE_DEVICE_FILE(&hdev->dev, &dev_attr_temp_clear_row);
            CREATE_DEVICE_FILE(&hdev->dev, &dev_attr_set_key_row);
            CREATE_DEVICE_FILE(&hdev->dev, &dev_attr_macro_keys);
            CREATE_DEVICE_FILE(&hdev->dev, &dev_attr_mode_game);
            CREATE_DEVICE_FILE(&hdev->dev, &dev_attr_mode_macro);
            CREATE_DEVICE_FILE(&hdev->dev, &dev_attr_mode_macro_effect);
        }

        CREATE_DEVICE_FILE(&hdev->dev, &dev_attr_set_brightness);

        CREATE_DEVICE_FILE(&hdev->dev, &dev_attr_device_type);
        CREATE_DEVICE_FILE(&hdev->dev, &dev_attr_get_firmware_version);
        CREATE_DEVICE_FILE(&hdev->dev, &dev_attr_get_serial);
        CREATE_DEVICE_FILE(&hdev->dev, &dev_attr_reset);

        CREATE_DEVICE_FILE(&hdev->dev, &dev_attr_test);
    }

    hid_set_drvdata(hdev, dev);

    if(hid_parse(hdev)) {
        hid_err(hdev, "parse failed\n");
        goto exit_free;
    }

    if (hid_hw_start(hdev, HID_CONNECT_DEFAULT)) {
        hid_err(hdev, "hw start failed\n");
        goto exit_free;
    }


    razer_reset(usb_dev);
    usb_disable_autosuspend(usb_dev);
    //razer_activate_macro_keys(usb_dev);
    //msleep(3000);
    return 0;
exit:
    return retval;
exit_free:
    kfree(dev);
    return retval;
}

/**
 * Unbind function
 */
static void razer_kbd_disconnect(struct hid_device *hdev)
{
    struct razer_kbd_device *dev;
    struct usb_interface *intf = to_usb_interface(hdev->dev.parent);
    struct usb_device *usb_dev = interface_to_usbdev(intf);

    dev = hid_get_drvdata(hdev);
<<<<<<< HEAD
=======

    if(usb_dev->descriptor.idProduct == USB_DEVICE_ID_RAZER_BLACKWIDOW_ORIGINAL ||
       usb_dev->descriptor.idProduct == USB_DEVICE_ID_RAZER_BLACKWIDOW_ULTIMATE_2012 ||
       usb_dev->descriptor.idProduct == USB_DEVICE_ID_RAZER_BLACKWIDOW_ULTIMATE_2013)
    {
        // Razer BlackWidow, BlackWidow 2012, BlackWidow 2013
        device_remove_file(&hdev->dev, &dev_attr_mode_pulsate);         // Pulsate effect, like breathing
        device_remove_file(&hdev->dev, &dev_attr_mode_static);          // Static effect
        device_remove_file(&hdev->dev, &dev_attr_macro_keys);           // Enable macro keys
        device_remove_file(&hdev->dev, &dev_attr_mode_game);            // Enable game mode & LED
        device_remove_file(&hdev->dev, &dev_attr_mode_macro);           // Enable macro LED
        device_remove_file(&hdev->dev, &dev_attr_mode_macro_effect);    // Change macro LED effect (static, flashing)
        
        
        
    } else if(usb_dev->descriptor.idProduct == USB_DEVICE_ID_RAZER_BLACKWIDOW_ULTIMATE_2016)
    {
        // Razer BlackWidow 2016
        device_remove_file(&hdev->dev, &dev_attr_mode_wave);            // Wave effect
        device_remove_file(&hdev->dev, &dev_attr_mode_starlight);       // Starlight effect
        device_remove_file(&hdev->dev, &dev_attr_mode_none);            // No effect
        device_remove_file(&hdev->dev, &dev_attr_mode_reactive);        // Reactive effect
        device_remove_file(&hdev->dev, &dev_attr_mode_breath);          // Breathing effect
        device_remove_file(&hdev->dev, &dev_attr_mode_static);          // Static effect
        device_remove_file(&hdev->dev, &dev_attr_mode_custom);          // Custom effect
        device_remove_file(&hdev->dev, &dev_attr_temp_clear_row);       // Clear row
        device_remove_file(&hdev->dev, &dev_attr_set_key_row);          // Set LED matrix
        device_remove_file(&hdev->dev, &dev_attr_macro_keys);           // Enable macro keys
        device_remove_file(&hdev->dev, &dev_attr_mode_game);            // Enable game mode & LED
        device_remove_file(&hdev->dev, &dev_attr_mode_macro);           // Enable macro LED
        device_remove_file(&hdev->dev, &dev_attr_mode_macro_effect);    // Change macro LED effect (static, flashing)
        
        
    } else if(usb_dev->descriptor.idProduct == USB_DEVICE_ID_RAZER_BLADE_STEALTH)
    {
        // Razer Stealth (Laptop)
        device_remove_file(&hdev->dev, &dev_attr_mode_wave);            // Wave effect
        device_remove_file(&hdev->dev, &dev_attr_mode_spectrum);        // Spectrum effect
        device_remove_file(&hdev->dev, &dev_attr_mode_none);            // No effect
        device_remove_file(&hdev->dev, &dev_attr_mode_reactive);        // Reactive effect
        device_remove_file(&hdev->dev, &dev_attr_mode_breath);          // Breathing effect
        device_remove_file(&hdev->dev, &dev_attr_mode_static);          // Static effect
        device_remove_file(&hdev->dev, &dev_attr_mode_custom);          // Custom effect
        device_remove_file(&hdev->dev, &dev_attr_temp_clear_row);       // Clear row
        device_remove_file(&hdev->dev, &dev_attr_set_key_row);          // Set LED matrix
        device_remove_file(&hdev->dev, &dev_attr_mode_game);            // Enable game mode & LED
        device_remove_file(&hdev->dev, &dev_attr_set_logo);             // Enable/Disable the logo
        device_remove_file(&hdev->dev, &dev_attr_set_fn_toggle);        // Sets wether FN is requires for F-Keys
        
        
    } else if(usb_dev->descriptor.idProduct == USB_DEVICE_ID_RAZER_TARTARUS_CHROMA) {
        // Razer Tartarus Chroma
        device_remove_file(&hdev->dev, &dev_attr_mode_spectrum);        // Spectrum effect
        device_remove_file(&hdev->dev, &dev_attr_mode_static);          // Static effect
        device_remove_file(&hdev->dev, &dev_attr_mode_breath);          // Breathing effect
        device_remove_file(&hdev->dev, &dev_attr_mode_none);            // No effect
        device_remove_file(&hdev->dev, &dev_attr_profile_led_red);      // Profile/Macro LED Red
        device_remove_file(&hdev->dev, &dev_attr_profile_led_green);    // Profile/Macro LED Green
        device_remove_file(&hdev->dev, &dev_attr_profile_led_blue);     // Profile/Macro LED Blue
    } else
    {
        // Razer BlackWidow Chroma, BlackWidow Chroma TE
        device_remove_file(&hdev->dev, &dev_attr_mode_wave);            // Wave effect
        device_remove_file(&hdev->dev, &dev_attr_mode_spectrum);        // Spectrum effect
        device_remove_file(&hdev->dev, &dev_attr_mode_none);            // No effect
        device_remove_file(&hdev->dev, &dev_attr_mode_reactive);        // Reactive effect
        device_remove_file(&hdev->dev, &dev_attr_mode_breath);          // Breathing effect
        device_remove_file(&hdev->dev, &dev_attr_mode_static);          // Static effect
        device_remove_file(&hdev->dev, &dev_attr_mode_custom);          // Custom effect
        device_remove_file(&hdev->dev, &dev_attr_temp_clear_row);       // Clear row
        device_remove_file(&hdev->dev, &dev_attr_set_key_row);          // Set LED matrix
        device_remove_file(&hdev->dev, &dev_attr_macro_keys);           // Enable macro keys
        device_remove_file(&hdev->dev, &dev_attr_mode_game);            // Enable game mode & LED
        device_remove_file(&hdev->dev, &dev_attr_mode_macro);           // Enable macro LED
        device_remove_file(&hdev->dev, &dev_attr_mode_macro_effect);    // Change macro LED effect (static, flashing)
    }

    device_remove_file(&hdev->dev, &dev_attr_get_firmware_version);     // Get the firmware version
    device_remove_file(&hdev->dev, &dev_attr_get_serial);               // Get serial nubmer
    device_remove_file(&hdev->dev, &dev_attr_mode_static);              // Set static colour
    device_remove_file(&hdev->dev, &dev_attr_reset);                    // TODO REMOVE Reset command
    device_remove_file(&hdev->dev, &dev_attr_set_brightness);           // Gets and sets the brightness
    device_remove_file(&hdev->dev, &dev_attr_test);
    device_remove_file(&hdev->dev, &dev_attr_device_type);              // Get string of device type
>>>>>>> d3996653
    
    if(intf->cur_altsetting->desc.bInterfaceProtocol == USB_INTERFACE_PROTOCOL_MOUSE)
    {
        // If the currently bound device is the control (mouse) interface

        if(usb_dev->descriptor.idProduct == USB_DEVICE_ID_RAZER_BLACKWIDOW_ORIGINAL ||
           usb_dev->descriptor.idProduct == USB_DEVICE_ID_RAZER_BLACKWIDOW_ULTIMATE_2012 ||
           usb_dev->descriptor.idProduct == USB_DEVICE_ID_RAZER_BLACKWIDOW_ULTIMATE_2013)
        {
            // Razer BlackWidow, BlackWidow 2012, BlackWidow 2013
            device_remove_file(&hdev->dev, &dev_attr_mode_pulsate);         // Pulsate effect, like breathing
            device_remove_file(&hdev->dev, &dev_attr_mode_static);          // Static effect
            device_remove_file(&hdev->dev, &dev_attr_macro_keys);           // Enable macro keys
            device_remove_file(&hdev->dev, &dev_attr_mode_game);            // Enable game mode & LED
            device_remove_file(&hdev->dev, &dev_attr_mode_macro);           // Enable macro LED
            device_remove_file(&hdev->dev, &dev_attr_mode_macro_effect);    // Change macro LED effect (static, flashing)
            
            
            
        } else if(usb_dev->descriptor.idProduct == USB_DEVICE_ID_RAZER_BLACKWIDOW_ULTIMATE_2016)
        {
            // Razer BlackWidow 2016
            device_remove_file(&hdev->dev, &dev_attr_mode_wave);            // Wave effect
            device_remove_file(&hdev->dev, &dev_attr_mode_starlight);       // Starlight effect
            device_remove_file(&hdev->dev, &dev_attr_mode_none);            // No effect
            device_remove_file(&hdev->dev, &dev_attr_mode_reactive);        // Reactive effect
            device_remove_file(&hdev->dev, &dev_attr_mode_breath);          // Breathing effect
            device_remove_file(&hdev->dev, &dev_attr_mode_static);          // Static effect
            device_remove_file(&hdev->dev, &dev_attr_mode_custom);          // Custom effect
            device_remove_file(&hdev->dev, &dev_attr_temp_clear_row);       // Clear row
            device_remove_file(&hdev->dev, &dev_attr_set_key_row);          // Set LED matrix
            device_remove_file(&hdev->dev, &dev_attr_macro_keys);           // Enable macro keys
            device_remove_file(&hdev->dev, &dev_attr_mode_game);            // Enable game mode & LED
            device_remove_file(&hdev->dev, &dev_attr_mode_macro);           // Enable macro LED
            device_remove_file(&hdev->dev, &dev_attr_mode_macro_effect);    // Change macro LED effect (static, flashing)
            
            
        } else if(usb_dev->descriptor.idProduct == USB_DEVICE_ID_RAZER_BLADE_STEALTH)
        {
            // Razer Stealth (Laptop)
            device_remove_file(&hdev->dev, &dev_attr_mode_wave);            // Wave effect
            device_remove_file(&hdev->dev, &dev_attr_mode_spectrum);        // Spectrum effect
            device_remove_file(&hdev->dev, &dev_attr_mode_none);            // No effect
            device_remove_file(&hdev->dev, &dev_attr_mode_reactive);        // Reactive effect
            device_remove_file(&hdev->dev, &dev_attr_mode_breath);          // Breathing effect
            device_remove_file(&hdev->dev, &dev_attr_mode_static);          // Static effect
            device_remove_file(&hdev->dev, &dev_attr_mode_custom);          // Custom effect
            device_remove_file(&hdev->dev, &dev_attr_temp_clear_row);       // Clear row
            device_remove_file(&hdev->dev, &dev_attr_set_key_row);          // Set LED matrix
            device_remove_file(&hdev->dev, &dev_attr_mode_game);            // Enable game mode & LED
            device_remove_file(&hdev->dev, &dev_attr_set_logo);             // Enable/Disable the logo
            device_remove_file(&hdev->dev, &dev_attr_set_fn_toggle);        // Sets wether FN is requires for F-Keys
            
            
        } else if(usb_dev->descriptor.idProduct == USB_DEVICE_ID_RAZER_TARTARUS_CHROMA) {
            // Razer Tartarus Chroma
            device_remove_file(&hdev->dev, &dev_attr_mode_spectrum);        // Spectrum effect
            device_remove_file(&hdev->dev, &dev_attr_mode_static);          // Static effect
            device_remove_file(&hdev->dev, &dev_attr_mode_breath);          // Breathing effect
            device_remove_file(&hdev->dev, &dev_attr_profile_led_red);      // Profile/Macro LED Red
            device_remove_file(&hdev->dev, &dev_attr_profile_led_green);    // Profile/Macro LED Green
            device_remove_file(&hdev->dev, &dev_attr_profile_led_blue);     // Profile/Macro LED Blue
        } else
        {
            // Razer BlackWidow Chroma, BlackWidow Chroma TE
            device_remove_file(&hdev->dev, &dev_attr_mode_wave);            // Wave effect
            device_remove_file(&hdev->dev, &dev_attr_mode_spectrum);        // Spectrum effect
            device_remove_file(&hdev->dev, &dev_attr_mode_none);            // No effect
            device_remove_file(&hdev->dev, &dev_attr_mode_reactive);        // Reactive effect
            device_remove_file(&hdev->dev, &dev_attr_mode_breath);          // Breathing effect
            device_remove_file(&hdev->dev, &dev_attr_mode_static);          // Static effect
            device_remove_file(&hdev->dev, &dev_attr_mode_custom);          // Custom effect
            device_remove_file(&hdev->dev, &dev_attr_temp_clear_row);       // Clear row
            device_remove_file(&hdev->dev, &dev_attr_set_key_row);          // Set LED matrix
            device_remove_file(&hdev->dev, &dev_attr_macro_keys);           // Enable macro keys
            device_remove_file(&hdev->dev, &dev_attr_mode_game);            // Enable game mode & LED
            device_remove_file(&hdev->dev, &dev_attr_mode_macro);           // Enable macro LED
            device_remove_file(&hdev->dev, &dev_attr_mode_macro_effect);    // Change macro LED effect (static, flashing)
        }

        device_remove_file(&hdev->dev, &dev_attr_get_firmware_version);     // Get the firmware version
        device_remove_file(&hdev->dev, &dev_attr_get_serial);               // Get serial nubmer
        device_remove_file(&hdev->dev, &dev_attr_mode_static);              // Set static colour
        device_remove_file(&hdev->dev, &dev_attr_reset);                    // TODO REMOVE Reset command
        device_remove_file(&hdev->dev, &dev_attr_set_brightness);           // Gets and sets the brightness
        device_remove_file(&hdev->dev, &dev_attr_test);
        device_remove_file(&hdev->dev, &dev_attr_device_type);              // Get string of device type
        
        if(usb_dev->descriptor.idProduct != USB_DEVICE_ID_RAZER_BLACKWIDOW_CHROMA_X)
        {
            device_remove_file(&hdev->dev, &dev_attr_mode_macro);
            device_remove_file(&hdev->dev, &dev_attr_mode_macro_effect);
        }
    }

    hid_hw_stop(hdev);
    kfree(dev);
    dev_info(&intf->dev, "Razer Device disconnected\n");
}

static int razer_input_mapping(struct hid_device *hdev, struct hid_input *hi, struct hid_field *field, struct hid_usage *usage,    unsigned long **bit, int *max)
{
    const struct razer_key_translation *trans;
    
    if (usage->hid == (HID_UP_CUSTOM | 0x0003)) {
        set_bit(EV_REP, hi->input->evbit);
        hid_map_usage_clear(hi, usage, bit, max, EV_KEY, RAZER_FN_KEY);
        for (trans = chroma_keys; trans->from; trans++) {
            set_bit(trans->to, hi->input->keybit);
        }
        
        return 1;
    }

    return 0;
}

/**
 * Device ID mapping table
 */
static const struct hid_device_id razer_devices[] = {
    { HID_USB_DEVICE(USB_VENDOR_ID_RAZER,USB_DEVICE_ID_RAZER_BLACKWIDOW_ORIGINAL) },
    { HID_USB_DEVICE(USB_VENDOR_ID_RAZER,USB_DEVICE_ID_RAZER_BLACKWIDOW_ULTIMATE_2012) },
    { HID_USB_DEVICE(USB_VENDOR_ID_RAZER,USB_DEVICE_ID_RAZER_BLACKWIDOW_ULTIMATE_2013) },
    { HID_USB_DEVICE(USB_VENDOR_ID_RAZER,USB_DEVICE_ID_RAZER_BLACKWIDOW_ULTIMATE_2016) },
    { HID_USB_DEVICE(USB_VENDOR_ID_RAZER,USB_DEVICE_ID_RAZER_BLADE_STEALTH) },
    { HID_USB_DEVICE(USB_VENDOR_ID_RAZER,USB_DEVICE_ID_RAZER_TARTARUS_CHROMA) },
    { HID_USB_DEVICE(USB_VENDOR_ID_RAZER,USB_DEVICE_ID_RAZER_BLACKWIDOW_CHROMA) },
    { HID_USB_DEVICE(USB_VENDOR_ID_RAZER,USB_DEVICE_ID_RAZER_BLACKWIDOW_CHROMA_X) },
    { HID_USB_DEVICE(USB_VENDOR_ID_RAZER,USB_DEVICE_ID_RAZER_BLACKWIDOW_CHROMA_TE) },
    { }
};

MODULE_DEVICE_TABLE(hid, razer_devices);

/**
 * Describes the contents of the driver
 */
static struct hid_driver razer_kbd_driver = {
    .name = "razerkbd",
    .id_table = razer_devices,
    .probe = razer_kbd_probe,
    .remove = razer_kbd_disconnect,
    .input_mapping = razer_input_mapping,
    .event = razer_event,
};

module_hid_driver(razer_kbd_driver);

<|MERGE_RESOLUTION|>--- conflicted
+++ resolved
@@ -1774,19 +1774,8 @@
     
     if(intf->cur_altsetting->desc.bInterfaceProtocol == USB_INTERFACE_PROTOCOL_MOUSE)
     {
-<<<<<<< HEAD
+
         // If the currently bound device is the control (mouse) interface
-=======
-        // Razer Tartarus
-        CREATE_DEVICE_FILE(&hdev->dev, &dev_attr_mode_spectrum);
-        CREATE_DEVICE_FILE(&hdev->dev, &dev_attr_mode_static);
-        CREATE_DEVICE_FILE(&hdev->dev, &dev_attr_mode_breath);
-        CREATE_DEVICE_FILE(&hdev->dev, &dev_attr_mode_none);
-        CREATE_DEVICE_FILE(&hdev->dev, &dev_attr_profile_led_red);
-        CREATE_DEVICE_FILE(&hdev->dev, &dev_attr_profile_led_green);
-        CREATE_DEVICE_FILE(&hdev->dev, &dev_attr_profile_led_blue);
->>>>>>> d3996653
-        
 
         if(usb_dev->descriptor.idProduct == USB_DEVICE_ID_RAZER_BLACKWIDOW_ORIGINAL ||
            usb_dev->descriptor.idProduct == USB_DEVICE_ID_RAZER_BLACKWIDOW_ULTIMATE_2012 ||
@@ -1839,6 +1828,7 @@
             CREATE_DEVICE_FILE(&hdev->dev, &dev_attr_mode_spectrum);
             CREATE_DEVICE_FILE(&hdev->dev, &dev_attr_mode_static);
             CREATE_DEVICE_FILE(&hdev->dev, &dev_attr_mode_breath);
+            CREATE_DEVICE_FILE(&hdev->dev, &dev_attr_mode_none);
             CREATE_DEVICE_FILE(&hdev->dev, &dev_attr_profile_led_red);
             CREATE_DEVICE_FILE(&hdev->dev, &dev_attr_profile_led_green);
             CREATE_DEVICE_FILE(&hdev->dev, &dev_attr_profile_led_blue);
@@ -1906,180 +1896,94 @@
     struct usb_device *usb_dev = interface_to_usbdev(intf);
 
     dev = hid_get_drvdata(hdev);
-<<<<<<< HEAD
-=======
-
-    if(usb_dev->descriptor.idProduct == USB_DEVICE_ID_RAZER_BLACKWIDOW_ORIGINAL ||
-       usb_dev->descriptor.idProduct == USB_DEVICE_ID_RAZER_BLACKWIDOW_ULTIMATE_2012 ||
-       usb_dev->descriptor.idProduct == USB_DEVICE_ID_RAZER_BLACKWIDOW_ULTIMATE_2013)
-    {
-        // Razer BlackWidow, BlackWidow 2012, BlackWidow 2013
-        device_remove_file(&hdev->dev, &dev_attr_mode_pulsate);         // Pulsate effect, like breathing
-        device_remove_file(&hdev->dev, &dev_attr_mode_static);          // Static effect
-        device_remove_file(&hdev->dev, &dev_attr_macro_keys);           // Enable macro keys
-        device_remove_file(&hdev->dev, &dev_attr_mode_game);            // Enable game mode & LED
-        device_remove_file(&hdev->dev, &dev_attr_mode_macro);           // Enable macro LED
-        device_remove_file(&hdev->dev, &dev_attr_mode_macro_effect);    // Change macro LED effect (static, flashing)
-        
-        
-        
-    } else if(usb_dev->descriptor.idProduct == USB_DEVICE_ID_RAZER_BLACKWIDOW_ULTIMATE_2016)
-    {
-        // Razer BlackWidow 2016
-        device_remove_file(&hdev->dev, &dev_attr_mode_wave);            // Wave effect
-        device_remove_file(&hdev->dev, &dev_attr_mode_starlight);       // Starlight effect
-        device_remove_file(&hdev->dev, &dev_attr_mode_none);            // No effect
-        device_remove_file(&hdev->dev, &dev_attr_mode_reactive);        // Reactive effect
-        device_remove_file(&hdev->dev, &dev_attr_mode_breath);          // Breathing effect
-        device_remove_file(&hdev->dev, &dev_attr_mode_static);          // Static effect
-        device_remove_file(&hdev->dev, &dev_attr_mode_custom);          // Custom effect
-        device_remove_file(&hdev->dev, &dev_attr_temp_clear_row);       // Clear row
-        device_remove_file(&hdev->dev, &dev_attr_set_key_row);          // Set LED matrix
-        device_remove_file(&hdev->dev, &dev_attr_macro_keys);           // Enable macro keys
-        device_remove_file(&hdev->dev, &dev_attr_mode_game);            // Enable game mode & LED
-        device_remove_file(&hdev->dev, &dev_attr_mode_macro);           // Enable macro LED
-        device_remove_file(&hdev->dev, &dev_attr_mode_macro_effect);    // Change macro LED effect (static, flashing)
-        
-        
-    } else if(usb_dev->descriptor.idProduct == USB_DEVICE_ID_RAZER_BLADE_STEALTH)
-    {
-        // Razer Stealth (Laptop)
-        device_remove_file(&hdev->dev, &dev_attr_mode_wave);            // Wave effect
-        device_remove_file(&hdev->dev, &dev_attr_mode_spectrum);        // Spectrum effect
-        device_remove_file(&hdev->dev, &dev_attr_mode_none);            // No effect
-        device_remove_file(&hdev->dev, &dev_attr_mode_reactive);        // Reactive effect
-        device_remove_file(&hdev->dev, &dev_attr_mode_breath);          // Breathing effect
-        device_remove_file(&hdev->dev, &dev_attr_mode_static);          // Static effect
-        device_remove_file(&hdev->dev, &dev_attr_mode_custom);          // Custom effect
-        device_remove_file(&hdev->dev, &dev_attr_temp_clear_row);       // Clear row
-        device_remove_file(&hdev->dev, &dev_attr_set_key_row);          // Set LED matrix
-        device_remove_file(&hdev->dev, &dev_attr_mode_game);            // Enable game mode & LED
-        device_remove_file(&hdev->dev, &dev_attr_set_logo);             // Enable/Disable the logo
-        device_remove_file(&hdev->dev, &dev_attr_set_fn_toggle);        // Sets wether FN is requires for F-Keys
-        
-        
-    } else if(usb_dev->descriptor.idProduct == USB_DEVICE_ID_RAZER_TARTARUS_CHROMA) {
-        // Razer Tartarus Chroma
-        device_remove_file(&hdev->dev, &dev_attr_mode_spectrum);        // Spectrum effect
-        device_remove_file(&hdev->dev, &dev_attr_mode_static);          // Static effect
-        device_remove_file(&hdev->dev, &dev_attr_mode_breath);          // Breathing effect
-        device_remove_file(&hdev->dev, &dev_attr_mode_none);            // No effect
-        device_remove_file(&hdev->dev, &dev_attr_profile_led_red);      // Profile/Macro LED Red
-        device_remove_file(&hdev->dev, &dev_attr_profile_led_green);    // Profile/Macro LED Green
-        device_remove_file(&hdev->dev, &dev_attr_profile_led_blue);     // Profile/Macro LED Blue
-    } else
-    {
-        // Razer BlackWidow Chroma, BlackWidow Chroma TE
-        device_remove_file(&hdev->dev, &dev_attr_mode_wave);            // Wave effect
-        device_remove_file(&hdev->dev, &dev_attr_mode_spectrum);        // Spectrum effect
-        device_remove_file(&hdev->dev, &dev_attr_mode_none);            // No effect
-        device_remove_file(&hdev->dev, &dev_attr_mode_reactive);        // Reactive effect
-        device_remove_file(&hdev->dev, &dev_attr_mode_breath);          // Breathing effect
-        device_remove_file(&hdev->dev, &dev_attr_mode_static);          // Static effect
-        device_remove_file(&hdev->dev, &dev_attr_mode_custom);          // Custom effect
-        device_remove_file(&hdev->dev, &dev_attr_temp_clear_row);       // Clear row
-        device_remove_file(&hdev->dev, &dev_attr_set_key_row);          // Set LED matrix
-        device_remove_file(&hdev->dev, &dev_attr_macro_keys);           // Enable macro keys
-        device_remove_file(&hdev->dev, &dev_attr_mode_game);            // Enable game mode & LED
-        device_remove_file(&hdev->dev, &dev_attr_mode_macro);           // Enable macro LED
-        device_remove_file(&hdev->dev, &dev_attr_mode_macro_effect);    // Change macro LED effect (static, flashing)
-    }
-
-    device_remove_file(&hdev->dev, &dev_attr_get_firmware_version);     // Get the firmware version
-    device_remove_file(&hdev->dev, &dev_attr_get_serial);               // Get serial nubmer
-    device_remove_file(&hdev->dev, &dev_attr_mode_static);              // Set static colour
-    device_remove_file(&hdev->dev, &dev_attr_reset);                    // TODO REMOVE Reset command
-    device_remove_file(&hdev->dev, &dev_attr_set_brightness);           // Gets and sets the brightness
-    device_remove_file(&hdev->dev, &dev_attr_test);
-    device_remove_file(&hdev->dev, &dev_attr_device_type);              // Get string of device type
->>>>>>> d3996653
-    
+
     if(intf->cur_altsetting->desc.bInterfaceProtocol == USB_INTERFACE_PROTOCOL_MOUSE)
     {
         // If the currently bound device is the control (mouse) interface
 
         if(usb_dev->descriptor.idProduct == USB_DEVICE_ID_RAZER_BLACKWIDOW_ORIGINAL ||
-           usb_dev->descriptor.idProduct == USB_DEVICE_ID_RAZER_BLACKWIDOW_ULTIMATE_2012 ||
-           usb_dev->descriptor.idProduct == USB_DEVICE_ID_RAZER_BLACKWIDOW_ULTIMATE_2013)
-        {
-            // Razer BlackWidow, BlackWidow 2012, BlackWidow 2013
-            device_remove_file(&hdev->dev, &dev_attr_mode_pulsate);         // Pulsate effect, like breathing
-            device_remove_file(&hdev->dev, &dev_attr_mode_static);          // Static effect
-            device_remove_file(&hdev->dev, &dev_attr_macro_keys);           // Enable macro keys
-            device_remove_file(&hdev->dev, &dev_attr_mode_game);            // Enable game mode & LED
-            device_remove_file(&hdev->dev, &dev_attr_mode_macro);           // Enable macro LED
-            device_remove_file(&hdev->dev, &dev_attr_mode_macro_effect);    // Change macro LED effect (static, flashing)
-            
-            
-            
-        } else if(usb_dev->descriptor.idProduct == USB_DEVICE_ID_RAZER_BLACKWIDOW_ULTIMATE_2016)
-        {
-            // Razer BlackWidow 2016
-            device_remove_file(&hdev->dev, &dev_attr_mode_wave);            // Wave effect
-            device_remove_file(&hdev->dev, &dev_attr_mode_starlight);       // Starlight effect
-            device_remove_file(&hdev->dev, &dev_attr_mode_none);            // No effect
-            device_remove_file(&hdev->dev, &dev_attr_mode_reactive);        // Reactive effect
-            device_remove_file(&hdev->dev, &dev_attr_mode_breath);          // Breathing effect
-            device_remove_file(&hdev->dev, &dev_attr_mode_static);          // Static effect
-            device_remove_file(&hdev->dev, &dev_attr_mode_custom);          // Custom effect
-            device_remove_file(&hdev->dev, &dev_attr_temp_clear_row);       // Clear row
-            device_remove_file(&hdev->dev, &dev_attr_set_key_row);          // Set LED matrix
-            device_remove_file(&hdev->dev, &dev_attr_macro_keys);           // Enable macro keys
-            device_remove_file(&hdev->dev, &dev_attr_mode_game);            // Enable game mode & LED
-            device_remove_file(&hdev->dev, &dev_attr_mode_macro);           // Enable macro LED
-            device_remove_file(&hdev->dev, &dev_attr_mode_macro_effect);    // Change macro LED effect (static, flashing)
-            
-            
-        } else if(usb_dev->descriptor.idProduct == USB_DEVICE_ID_RAZER_BLADE_STEALTH)
-        {
-            // Razer Stealth (Laptop)
-            device_remove_file(&hdev->dev, &dev_attr_mode_wave);            // Wave effect
-            device_remove_file(&hdev->dev, &dev_attr_mode_spectrum);        // Spectrum effect
-            device_remove_file(&hdev->dev, &dev_attr_mode_none);            // No effect
-            device_remove_file(&hdev->dev, &dev_attr_mode_reactive);        // Reactive effect
-            device_remove_file(&hdev->dev, &dev_attr_mode_breath);          // Breathing effect
-            device_remove_file(&hdev->dev, &dev_attr_mode_static);          // Static effect
-            device_remove_file(&hdev->dev, &dev_attr_mode_custom);          // Custom effect
-            device_remove_file(&hdev->dev, &dev_attr_temp_clear_row);       // Clear row
-            device_remove_file(&hdev->dev, &dev_attr_set_key_row);          // Set LED matrix
-            device_remove_file(&hdev->dev, &dev_attr_mode_game);            // Enable game mode & LED
-            device_remove_file(&hdev->dev, &dev_attr_set_logo);             // Enable/Disable the logo
-            device_remove_file(&hdev->dev, &dev_attr_set_fn_toggle);        // Sets wether FN is requires for F-Keys
-            
-            
-        } else if(usb_dev->descriptor.idProduct == USB_DEVICE_ID_RAZER_TARTARUS_CHROMA) {
-            // Razer Tartarus Chroma
-            device_remove_file(&hdev->dev, &dev_attr_mode_spectrum);        // Spectrum effect
-            device_remove_file(&hdev->dev, &dev_attr_mode_static);          // Static effect
-            device_remove_file(&hdev->dev, &dev_attr_mode_breath);          // Breathing effect
-            device_remove_file(&hdev->dev, &dev_attr_profile_led_red);      // Profile/Macro LED Red
-            device_remove_file(&hdev->dev, &dev_attr_profile_led_green);    // Profile/Macro LED Green
-            device_remove_file(&hdev->dev, &dev_attr_profile_led_blue);     // Profile/Macro LED Blue
-        } else
-        {
-            // Razer BlackWidow Chroma, BlackWidow Chroma TE
-            device_remove_file(&hdev->dev, &dev_attr_mode_wave);            // Wave effect
-            device_remove_file(&hdev->dev, &dev_attr_mode_spectrum);        // Spectrum effect
-            device_remove_file(&hdev->dev, &dev_attr_mode_none);            // No effect
-            device_remove_file(&hdev->dev, &dev_attr_mode_reactive);        // Reactive effect
-            device_remove_file(&hdev->dev, &dev_attr_mode_breath);          // Breathing effect
-            device_remove_file(&hdev->dev, &dev_attr_mode_static);          // Static effect
-            device_remove_file(&hdev->dev, &dev_attr_mode_custom);          // Custom effect
-            device_remove_file(&hdev->dev, &dev_attr_temp_clear_row);       // Clear row
-            device_remove_file(&hdev->dev, &dev_attr_set_key_row);          // Set LED matrix
-            device_remove_file(&hdev->dev, &dev_attr_macro_keys);           // Enable macro keys
-            device_remove_file(&hdev->dev, &dev_attr_mode_game);            // Enable game mode & LED
-            device_remove_file(&hdev->dev, &dev_attr_mode_macro);           // Enable macro LED
-            device_remove_file(&hdev->dev, &dev_attr_mode_macro_effect);    // Change macro LED effect (static, flashing)
-        }
-
-        device_remove_file(&hdev->dev, &dev_attr_get_firmware_version);     // Get the firmware version
-        device_remove_file(&hdev->dev, &dev_attr_get_serial);               // Get serial nubmer
-        device_remove_file(&hdev->dev, &dev_attr_mode_static);              // Set static colour
-        device_remove_file(&hdev->dev, &dev_attr_reset);                    // TODO REMOVE Reset command
-        device_remove_file(&hdev->dev, &dev_attr_set_brightness);           // Gets and sets the brightness
-        device_remove_file(&hdev->dev, &dev_attr_test);
-        device_remove_file(&hdev->dev, &dev_attr_device_type);              // Get string of device type
+		   usb_dev->descriptor.idProduct == USB_DEVICE_ID_RAZER_BLACKWIDOW_ULTIMATE_2012 ||
+		   usb_dev->descriptor.idProduct == USB_DEVICE_ID_RAZER_BLACKWIDOW_ULTIMATE_2013)
+		{
+			// Razer BlackWidow, BlackWidow 2012, BlackWidow 2013
+			device_remove_file(&hdev->dev, &dev_attr_mode_pulsate);         // Pulsate effect, like breathing
+			device_remove_file(&hdev->dev, &dev_attr_mode_static);          // Static effect
+			device_remove_file(&hdev->dev, &dev_attr_macro_keys);           // Enable macro keys
+			device_remove_file(&hdev->dev, &dev_attr_mode_game);            // Enable game mode & LED
+			device_remove_file(&hdev->dev, &dev_attr_mode_macro);           // Enable macro LED
+			device_remove_file(&hdev->dev, &dev_attr_mode_macro_effect);    // Change macro LED effect (static, flashing)
+			
+			
+			
+		} else if(usb_dev->descriptor.idProduct == USB_DEVICE_ID_RAZER_BLACKWIDOW_ULTIMATE_2016)
+		{
+			// Razer BlackWidow 2016
+			device_remove_file(&hdev->dev, &dev_attr_mode_wave);            // Wave effect
+			device_remove_file(&hdev->dev, &dev_attr_mode_starlight);       // Starlight effect
+			device_remove_file(&hdev->dev, &dev_attr_mode_none);            // No effect
+			device_remove_file(&hdev->dev, &dev_attr_mode_reactive);        // Reactive effect
+			device_remove_file(&hdev->dev, &dev_attr_mode_breath);          // Breathing effect
+			device_remove_file(&hdev->dev, &dev_attr_mode_static);          // Static effect
+			device_remove_file(&hdev->dev, &dev_attr_mode_custom);          // Custom effect
+			device_remove_file(&hdev->dev, &dev_attr_temp_clear_row);       // Clear row
+			device_remove_file(&hdev->dev, &dev_attr_set_key_row);          // Set LED matrix
+			device_remove_file(&hdev->dev, &dev_attr_macro_keys);           // Enable macro keys
+			device_remove_file(&hdev->dev, &dev_attr_mode_game);            // Enable game mode & LED
+			device_remove_file(&hdev->dev, &dev_attr_mode_macro);           // Enable macro LED
+			device_remove_file(&hdev->dev, &dev_attr_mode_macro_effect);    // Change macro LED effect (static, flashing)
+			
+			
+		} else if(usb_dev->descriptor.idProduct == USB_DEVICE_ID_RAZER_BLADE_STEALTH)
+		{
+			// Razer Stealth (Laptop)
+			device_remove_file(&hdev->dev, &dev_attr_mode_wave);            // Wave effect
+			device_remove_file(&hdev->dev, &dev_attr_mode_spectrum);        // Spectrum effect
+			device_remove_file(&hdev->dev, &dev_attr_mode_none);            // No effect
+			device_remove_file(&hdev->dev, &dev_attr_mode_reactive);        // Reactive effect
+			device_remove_file(&hdev->dev, &dev_attr_mode_breath);          // Breathing effect
+			device_remove_file(&hdev->dev, &dev_attr_mode_static);          // Static effect
+			device_remove_file(&hdev->dev, &dev_attr_mode_custom);          // Custom effect
+			device_remove_file(&hdev->dev, &dev_attr_temp_clear_row);       // Clear row
+			device_remove_file(&hdev->dev, &dev_attr_set_key_row);          // Set LED matrix
+			device_remove_file(&hdev->dev, &dev_attr_mode_game);            // Enable game mode & LED
+			device_remove_file(&hdev->dev, &dev_attr_set_logo);             // Enable/Disable the logo
+			device_remove_file(&hdev->dev, &dev_attr_set_fn_toggle);        // Sets wether FN is requires for F-Keys
+			
+			
+		} else if(usb_dev->descriptor.idProduct == USB_DEVICE_ID_RAZER_TARTARUS_CHROMA) {
+			// Razer Tartarus Chroma
+			device_remove_file(&hdev->dev, &dev_attr_mode_spectrum);        // Spectrum effect
+			device_remove_file(&hdev->dev, &dev_attr_mode_static);          // Static effect
+			device_remove_file(&hdev->dev, &dev_attr_mode_breath);          // Breathing effect
+			device_remove_file(&hdev->dev, &dev_attr_mode_none);            // No effect
+			device_remove_file(&hdev->dev, &dev_attr_profile_led_red);      // Profile/Macro LED Red
+			device_remove_file(&hdev->dev, &dev_attr_profile_led_green);    // Profile/Macro LED Green
+			device_remove_file(&hdev->dev, &dev_attr_profile_led_blue);     // Profile/Macro LED Blue
+		} else
+		{
+			// Razer BlackWidow Chroma, BlackWidow Chroma TE
+			device_remove_file(&hdev->dev, &dev_attr_mode_wave);            // Wave effect
+			device_remove_file(&hdev->dev, &dev_attr_mode_spectrum);        // Spectrum effect
+			device_remove_file(&hdev->dev, &dev_attr_mode_none);            // No effect
+			device_remove_file(&hdev->dev, &dev_attr_mode_reactive);        // Reactive effect
+			device_remove_file(&hdev->dev, &dev_attr_mode_breath);          // Breathing effect
+			device_remove_file(&hdev->dev, &dev_attr_mode_static);          // Static effect
+			device_remove_file(&hdev->dev, &dev_attr_mode_custom);          // Custom effect
+			device_remove_file(&hdev->dev, &dev_attr_temp_clear_row);       // Clear row
+			device_remove_file(&hdev->dev, &dev_attr_set_key_row);          // Set LED matrix
+			device_remove_file(&hdev->dev, &dev_attr_macro_keys);           // Enable macro keys
+			device_remove_file(&hdev->dev, &dev_attr_mode_game);            // Enable game mode & LED
+			device_remove_file(&hdev->dev, &dev_attr_mode_macro);           // Enable macro LED
+			device_remove_file(&hdev->dev, &dev_attr_mode_macro_effect);    // Change macro LED effect (static, flashing)
+		}
+
+		device_remove_file(&hdev->dev, &dev_attr_get_firmware_version);     // Get the firmware version
+		device_remove_file(&hdev->dev, &dev_attr_get_serial);               // Get serial nubmer
+		device_remove_file(&hdev->dev, &dev_attr_mode_static);              // Set static colour
+		device_remove_file(&hdev->dev, &dev_attr_reset);                    // TODO REMOVE Reset command
+		device_remove_file(&hdev->dev, &dev_attr_set_brightness);           // Gets and sets the brightness
+		device_remove_file(&hdev->dev, &dev_attr_test);
+		device_remove_file(&hdev->dev, &dev_attr_device_type);              // Get string of device type
         
         if(usb_dev->descriptor.idProduct != USB_DEVICE_ID_RAZER_BLACKWIDOW_CHROMA_X)
         {

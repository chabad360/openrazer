/*
 * Copyright (c) 2015 Tim Theede <pez2001@voyagerproject.de>
 *               2015 Terry Cain <terry@terrys-home.co.uk>
 *
 * This program is free software; you can redistribute it and/or modify it
 * under the terms of the GNU General Public License as published by the Free
 * Software Foundation; either version 2 of the License, or (at your option)
 * any later version.
 */
#include <linux/kernel.h>
#include <linux/slab.h>
#include <linux/module.h>
#include <linux/init.h>
#include <linux/hid.h>


#include "razercommon.h"

/**
 * Send USB control report to the keyboard
 * USUALLY index = 0x02
 * FIREFLY is 0
 */
int razer_send_control_msg(struct usb_device *usb_dev,void const *data, uint report_index, ulong wait_min, ulong wait_max)
{
    uint request = HID_REQ_SET_REPORT; // 0x09
    uint request_type = USB_TYPE_CLASS | USB_RECIP_INTERFACE | USB_DIR_OUT; // 0x21
    uint value = 0x300;
    uint size = RAZER_USB_REPORT_LEN;
    char *buf;
    int len;

    buf = kmemdup(data, size, GFP_KERNEL);
    if (buf == NULL)
        return -ENOMEM;

    // Send usb control message
    len = usb_control_msg(usb_dev, usb_sndctrlpipe(usb_dev, 0),
            request,      // Request
            request_type, // RequestType
            value,        // Value
            report_index, // Index
            buf,          // Data
            size,         // Length
            USB_CTRL_SET_TIMEOUT);

    // Wait
    usleep_range(wait_min, wait_max);

    kfree(buf);
    if(len!=size)
        printk(KERN_WARNING "razer driver: Device data transfer failed.");

    return ((len < 0) ? len : ((len != size) ? -EIO : 0));
}

/**
 * Get a response from the razer device
 *
 * Makes a request like normal, this must change a variable in the device as then we
 * tell it give us data and it gives us a report.
 *
 * Supported Devices:
 *   Razer Chroma
 *   Razer Mamba
 *   Razer BlackWidow Ultimate 2013*
 *   Razer Firefly*
 *
 * Request report is the report sent to the device specifing what response we want
 * Response report will get populated with a response
 *
 * Returns 0 when successful, 1 if the report length is invalid.
 */
int razer_get_usb_response(struct usb_device *usb_dev, uint report_index, struct razer_report* request_report, uint response_index, struct razer_report* response_report, ulong wait_min, ulong wait_max)
{
    uint request = HID_REQ_GET_REPORT; // 0x01
    uint request_type = USB_TYPE_CLASS | USB_RECIP_INTERFACE | USB_DIR_IN; // 0xA1
    uint value = 0x300;

    uint size = RAZER_USB_REPORT_LEN; // 0x90
    int len;
    int retval;
    int result = 0;

    memset(response_report, 0, sizeof(struct razer_report));

    // Send the request to the device.
    // TODO look to see if index needs to be different for the request and the response
    retval = razer_send_control_msg(usb_dev, request_report, report_index, wait_min, wait_max);

    // Now ask for reponse
    len = usb_control_msg(usb_dev, usb_rcvctrlpipe(usb_dev, 0),
          request,         // Request
          request_type,    // RequestType
          value,           // Value
          response_index,  // Index
          response_report, // Data
          size, 
          USB_CTRL_SET_TIMEOUT);

    usleep_range(wait_min, wait_max);

    // Error if report is wrong length
    if(len != 90)
    {
        printk(KERN_WARNING "razer driver: Invalid USB repsonse. USB Report length: %d\n", len);
        result = 1;
    }

    return result;
}

/**
 * Calculate the checksum for the usb message
 *
 * Checksum byte is stored in the 2nd last byte in the messages payload.
 * The checksum is generated by XORing all the bytes in the report starting
 * at byte number 2 (0 based) and ending at byte 88.
 */
unsigned char razer_calculate_crc(struct razer_report *report)
{
    /*second to last byte of report is a simple checksum*/
    /*just xor all bytes up with overflow and you are done*/
    unsigned char crc = 0;
    unsigned char *_report = (unsigned char*)report;

    unsigned int i;
    for(i = 2; i < 88; i++)
    {
        crc ^= _report[i];
    }

    return crc;
}

/**
 * Get initialised razer report
 */
struct razer_report get_razer_report(unsigned char command_class, unsigned char command_id, unsigned char data_size)
{
    struct razer_report new_report;
    memset(&new_report, 0, sizeof(struct razer_report));

    new_report.status = 0x00;
    new_report.transaction_id.id = 0xFF;
    new_report.remaining_packets = 0x00;
    new_report.protocol_type = 0x00;
    new_report.command_class = command_class;
    new_report.command_id.id = command_id;
    new_report.data_size = data_size;

    return new_report;
}

/**
 * Get empty razer report
 */
struct razer_report get_empty_razer_report(void)
{
    struct razer_report new_report;
    memset(&new_report, 0, sizeof(struct razer_report));

    return new_report;
}

/**
 * Print report to syslog
 */
void print_erroneous_report(struct razer_report* report, char* driver_name, char* message)
{
    printk(KERN_WARNING "%s: %s. Start Marker: %02x id: %02x Num Params: %02x Reserved: %02x Command: %02x Params: %02x%02x%02x%02x%02x%02x%02x%02x%02x%02x%02x%02x%02x%02x%02x%02x .\n",
        driver_name,
        message,
        report->status,
        report->transaction_id.id,
        report->data_size,
        report->command_class,
        report->command_id.id,
        report->arguments[0], report->arguments[1], report->arguments[2], report->arguments[3], report->arguments[4], report->arguments[5],
        report->arguments[6], report->arguments[7], report->arguments[8], report->arguments[9], report->arguments[10], report->arguments[11], 
        report->arguments[12], report->arguments[13], report->arguments[14], report->arguments[15]);
}

<<<<<<< HEAD

// THESE FUNCTIONS ARE NOT FOR MATRIX EFFECTS
/**
 * Get the state of an LED
 */
struct razer_report razer_get_led_state(unsigned char store, unsigned char led_id)
{
	struct razer_report report = get_razer_report(0x03, 0x80, 0x03);
	report.arguments[0] = store;
	report.arguments[1] = led_id;
	report.crc = razer_calculate_crc(&report);
	
	return report;
}

/**
 * Set the state of an LED
 */
struct razer_report razer_set_led_state(unsigned char store, unsigned char led_id, unsigned char led_state)
{
	struct razer_report report = get_razer_report(0x03, 0x00, 0x03);
	report.arguments[0] = store;
	report.arguments[1] = led_id;
	report.arguments[2] = led_state;
	report.crc = razer_calculate_crc(&report);
	
	return report;
}

/**
 * Get the colour of an LED
 */
struct razer_report razer_get_led_rgb(unsigned char store, unsigned char led_id)
{
	struct razer_report report = get_razer_report(0x03, 0x81, 0x05);
	report.arguments[0] = store;
	report.arguments[1] = led_id;
	report.crc = razer_calculate_crc(&report);
	
	return report;
}

/**
 * Set the colour of an LED
 */
struct razer_report razer_set_led_rgb(unsigned char store, unsigned char led_id, struct razer_rgb* rgb)
{
	struct razer_report report = get_razer_report(0x03, 0x01, 0x05);
	report.arguments[0] = store;
	report.arguments[1] = led_id;
	report.arguments[2] = rgb->r; /*rgb color definition*/
    report.arguments[3] = rgb->g;
    report.arguments[4] = rgb->b;
	report.crc = razer_calculate_crc(&report);
	
	return report;
}

/**
 * Get the effect if an LED
 */
struct razer_report razer_get_led_effect(unsigned char store, unsigned char led_id)
{
	struct razer_report report = get_razer_report(0x03, 0x82, 0x03);
	report.arguments[0] = store;
	report.arguments[1] = led_id;
	report.crc = razer_calculate_crc(&report);
	
	return report;
}

/**
 * Set the effect of an LED
 */
struct razer_report razer_set_led_effect(unsigned char store, unsigned char led_id, unsigned char led_effect)
{
	struct razer_report report = get_razer_report(0x03, 0x02, 0x03);
	report.arguments[0] = store;
	report.arguments[1] = led_id;
	report.arguments[2] = led_effect;
	report.crc = razer_calculate_crc(&report);
	
	return report;
}

/**
 * Get the brightness of an LED
 */
struct razer_report razer_get_led_brightness(unsigned char store, unsigned char led_id)
{
	struct razer_report report = get_razer_report(0x03, 0x83, 0x03);
	report.arguments[0] = store;
	report.arguments[1] = led_id;
	report.crc = razer_calculate_crc(&report);
	
	return report;
=======
/**
 * Clamp a value to a min,max
 */
unsigned char clamp_u8(unsigned char value, unsigned char min, unsigned char max)
{
	if(value > max)
		return max;
	if(value < min)
		return min;
	return value;
}
unsigned short clamp_u16(unsigned short value, unsigned short min, unsigned short max)
{
	if(value > max)
		return max;
	if(value < min)
		return min;
	return value;
>>>>>>> ed69d5b7
}

/**
 * Set the brightness of an LED
 */
struct razer_report razer_set_led_brightness(unsigned char store, unsigned char led_id, unsigned char led_brightness)
{
	struct razer_report report = get_razer_report(0x03, 0x03, 0x03);
	report.arguments[0] = store;
	report.arguments[1] = led_id;
	report.arguments[2] = led_brightness;
	report.crc = razer_calculate_crc(&report);
	
	return report;
}
















<|MERGE_RESOLUTION|>--- conflicted
+++ resolved
@@ -181,104 +181,6 @@
         report->arguments[12], report->arguments[13], report->arguments[14], report->arguments[15]);
 }
 
-<<<<<<< HEAD
-
-// THESE FUNCTIONS ARE NOT FOR MATRIX EFFECTS
-/**
- * Get the state of an LED
- */
-struct razer_report razer_get_led_state(unsigned char store, unsigned char led_id)
-{
-	struct razer_report report = get_razer_report(0x03, 0x80, 0x03);
-	report.arguments[0] = store;
-	report.arguments[1] = led_id;
-	report.crc = razer_calculate_crc(&report);
-	
-	return report;
-}
-
-/**
- * Set the state of an LED
- */
-struct razer_report razer_set_led_state(unsigned char store, unsigned char led_id, unsigned char led_state)
-{
-	struct razer_report report = get_razer_report(0x03, 0x00, 0x03);
-	report.arguments[0] = store;
-	report.arguments[1] = led_id;
-	report.arguments[2] = led_state;
-	report.crc = razer_calculate_crc(&report);
-	
-	return report;
-}
-
-/**
- * Get the colour of an LED
- */
-struct razer_report razer_get_led_rgb(unsigned char store, unsigned char led_id)
-{
-	struct razer_report report = get_razer_report(0x03, 0x81, 0x05);
-	report.arguments[0] = store;
-	report.arguments[1] = led_id;
-	report.crc = razer_calculate_crc(&report);
-	
-	return report;
-}
-
-/**
- * Set the colour of an LED
- */
-struct razer_report razer_set_led_rgb(unsigned char store, unsigned char led_id, struct razer_rgb* rgb)
-{
-	struct razer_report report = get_razer_report(0x03, 0x01, 0x05);
-	report.arguments[0] = store;
-	report.arguments[1] = led_id;
-	report.arguments[2] = rgb->r; /*rgb color definition*/
-    report.arguments[3] = rgb->g;
-    report.arguments[4] = rgb->b;
-	report.crc = razer_calculate_crc(&report);
-	
-	return report;
-}
-
-/**
- * Get the effect if an LED
- */
-struct razer_report razer_get_led_effect(unsigned char store, unsigned char led_id)
-{
-	struct razer_report report = get_razer_report(0x03, 0x82, 0x03);
-	report.arguments[0] = store;
-	report.arguments[1] = led_id;
-	report.crc = razer_calculate_crc(&report);
-	
-	return report;
-}
-
-/**
- * Set the effect of an LED
- */
-struct razer_report razer_set_led_effect(unsigned char store, unsigned char led_id, unsigned char led_effect)
-{
-	struct razer_report report = get_razer_report(0x03, 0x02, 0x03);
-	report.arguments[0] = store;
-	report.arguments[1] = led_id;
-	report.arguments[2] = led_effect;
-	report.crc = razer_calculate_crc(&report);
-	
-	return report;
-}
-
-/**
- * Get the brightness of an LED
- */
-struct razer_report razer_get_led_brightness(unsigned char store, unsigned char led_id)
-{
-	struct razer_report report = get_razer_report(0x03, 0x83, 0x03);
-	report.arguments[0] = store;
-	report.arguments[1] = led_id;
-	report.crc = razer_calculate_crc(&report);
-	
-	return report;
-=======
 /**
  * Clamp a value to a min,max
  */
@@ -297,35 +199,22 @@
 	if(value < min)
 		return min;
 	return value;
->>>>>>> ed69d5b7
-}
-
-/**
- * Set the brightness of an LED
- */
-struct razer_report razer_set_led_brightness(unsigned char store, unsigned char led_id, unsigned char led_brightness)
-{
-	struct razer_report report = get_razer_report(0x03, 0x03, 0x03);
-	report.arguments[0] = store;
-	report.arguments[1] = led_id;
-	report.arguments[2] = led_brightness;
-	report.crc = razer_calculate_crc(&report);
-	
-	return report;
-}
-
-
-
-
-
-
-
-
-
-
-
-
-
-
-
-
+}
+
+
+
+
+
+
+
+
+
+
+
+
+
+
+
+
+
+

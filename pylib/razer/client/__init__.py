--- conflicted
+++ resolved
@@ -82,7 +82,6 @@
         return self._devices
 
 
-<<<<<<< HEAD
 # if __name__ == '__main__':
 #     from razer.client.debug import print_attrs
 #     # #DodgyHackToPrintVarStructure
@@ -106,6 +105,9 @@
 #         #kbd.macro.del_macro('M2')
 #         kbd.fx.static(255, 00, 255)
 #
+#         script_macro = kbd.macro.create_script_macro_item("~/test.sh")
+#         kbd.macro.add_macro('M1', script_macro)
+#
 #         # macros = kbd.macro.get_macros()
 #
 #         #                      y, x       r, g, b
@@ -123,51 +125,4 @@
 #     #     mouse.brightness = 100.0
 #
 #     print()
-#     print("Devices: {0}".format(devices))
-=======
-
-if __name__ == '__main__':
-    from razer.client.debug import print_attrs
-    # #DodgyHackToPrintVarStructure
-    # TODO remove on debug complete
-    a = DeviceManager()
-    devices = a.devices
-
-    kbd = None
-    mouse = None
-    for device in devices:
-        if device.type == 'keyboard':
-            kbd = device
-        elif device.type == 'mouse':
-            mouse = device
-
-    if kbd is not None:
-        print_attrs(kbd, recurse_to=['fx', 'macro', 'advanced'])
-
-        # new_macro = [kbd.macro.create_url_macro_item("https://hackaday.com")]
-        # kbd.macro.add_macro('M2', new_macro)
-        #kbd.macro.del_macro('M2')
-        #kbd.fx.static(255, 00, 255)
-
-        script_macro = kbd.macro.create_script_macro_item("~/test.sh")
-        kbd.macro.add_macro('M1', script_macro)
-
-        # macros = kbd.macro.get_macros()
-
-        #                      y, x       r, g, b
-        # kbd.fx.advanced.matrix[1, 1] = (255, 0, 255)
-        # kbd.fx.advanced.matrix[1, 2] = (0, 255, 255)
-        # kbd.fx.advanced.matrix[1, 3] = (255, 255, 0)
-        # kbd.fx.advanced.draw()
-
-
-
-
-        print()
-
-    # if mouse is not None:
-    #     mouse.brightness = 100.0
-
-    print()
-    print("Devices: {0}".format(devices))
->>>>>>> 5170c7c3
+#     print("Devices: {0}".format(devices))
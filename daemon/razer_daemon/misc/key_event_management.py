"""
Receives events from /dev/input/by-id/somedevice

Events are 24 bytes long and are emitted from a character device in 24 byte chunks.
As the keyboards have "2" keyboard interfaces we need to listen on both of them incase some n00b
switches to game mode.

Each event is in the format of
* signed int of seconds
* signed int of microseconds
* unsigned short of event type
* unsigned short code
* signed int value
"""
import datetime
import fcntl
import json
import logging
import os
import random
import select
import struct
import subprocess
import threading
import time

# pylint: disable=import-error
from razer_daemon.keyboard import KEY_MAPPING, TARTARUS_KEY_MAPPING, EVENT_MAPPING, TARTARUS_EVENT_MAPPING
from .macro import MacroKey, MacroRunner, macro_dict_to_obj

EVENT_FORMAT = '@llHHI'
EVENT_SIZE = struct.calcsize(EVENT_FORMAT)

EPOLL_TIMEOUT = 0.01

EVIOCGRAB = 0x40044590

COLOUR_CHOICES = (
    (255, 0, 0), # Red
    (0, 255, 0), # Green
    (0, 0, 255), # Blue
    (255, 255, 0), # Yellow
    (0, 255, 255), # Cyan
    (255, 0, 255), # Magenta
)

MEDIA_KEY_MAP = {
    'vol_mute': 'XF86AudioMute',
    'vol_up': 'XF86AudioRaiseVolume',
    'vol_down': 'XF86AudioLowerVolume',
    'media_play': 'XF86AudioPlay',
    'media_prev': 'XF86AudioPrev',
    'media_next': 'XF86AudioNext'
}


def random_colour_picker(last_choice, iterable):
    """
    Chose a random choice but not the last one

    :param last_choice: Last choice
    :type last_choice: object

    :param iterable: Iterable object
    :type iterable: iterable

    :return: Choice
    :rtype: object
    """
    result = random.choice(iterable)
    while result == last_choice:
        result = random.choice(iterable)
    return result


class KeyWatcher(threading.Thread):
    """
    Thread to watch keyboard event files and return keypresses
    """
    @staticmethod
    def parse_event_record(data):
        """
        Parse Input event record

        :param data: Binary data
        :type data: bytes

        :return: Tuple of event time, key_action, key_code
        :rtype: tuple
        """
        # Event Seconds, Event Microseconds, Event Type, Event Code, Event Value
        ev_sec, ev_usec, ev_type, ev_code, ev_value = struct.unpack(EVENT_FORMAT, data)

        if ev_type != 0x01: # input-event-codes.h EV_KEY 0x01
            return None, None, None

        if ev_value == 0:
            key_action = 'release'
        elif ev_value == 1:
            key_action = 'press'
        elif ev_value == 2:
            key_action = 'autorepeat'
        else:
            key_action = 'unknown'

        seconds = ev_sec + (ev_usec * 0.000001)
        date = datetime.datetime.fromtimestamp(seconds)

        result = (date, key_action, ev_code)

        if ev_type == ev_code == ev_value == 0:
            return None, None, None

        return result

    def __init__(self, device_id, event_files, parent, use_epoll=True):
        super(KeyWatcher, self).__init__()

        self._logger = logging.getLogger('razer.device{0}.keywatcher'.format(device_id))
        self._event_files = event_files
        self._shutdown = False
        self._use_epoll = use_epoll
        self._parent = parent

        self.open_event_files = [open(event_file, 'rb') for event_file in self._event_files]
        # Set open files to non blocking mode
        for event_file in self.open_event_files:
            flags = fcntl.fcntl(event_file.fileno(), fcntl.F_GETFL)
            fcntl.fcntl(event_file.fileno(), fcntl.F_SETFL, flags | os.O_NONBLOCK)

    def run(self):
        """
        Main event loop
        """
        # Create dict of Event File Descriptor: Event File Object
        event_file_map = {event_file.fileno(): event_file for event_file in self.open_event_files}

        # Create epoll object
        poll_object = select.epoll()

        # Register files with select
        for event_fd in event_file_map.keys():
            poll_object.register(event_fd, select.EPOLLIN | select.EPOLLPRI)

        # Loop
        while not self._shutdown:
            # epoll is nice but it wasn't getting events properly :(
            if self._use_epoll:
                self._poll_epoll(poll_object, event_file_map)
            else:
                self._poll_read()

            time.sleep(EPOLL_TIMEOUT)


        # Unbind files and close them
        for event_fd, event_file in event_file_map.items():
            poll_object.unregister(event_fd)
            event_file.close()

        poll_object.close()

    def _poll_epoll(self, poll_object, event_file_map):
        events = poll_object.poll(EPOLL_TIMEOUT)

        if len(events) != 0:
            # pylint: disable=unused-variable
            for event_fd, mask in events:
                key_data = event_file_map[event_fd].read(EVENT_SIZE)

                date, key_action, key_code = self.parse_event_record(key_data)

                # Skip if date, key_action and key_code is none as thats a spacer record
                if date is None:
                    continue

                # Now if key is pressed then we record
                if key_action == 'press':
                    self._parent.key_action(date, key_code, True)
                elif key_action == 'release':
                    self._parent.key_action(date, key_code, False)

    def _poll_read(self):
        for event_file in self.open_event_files:
            key_data = event_file.read(EVENT_SIZE)

            if key_data is None:
                continue

            date, key_action, key_code = self.parse_event_record(key_data)

            # Skip if date, key_action and key_code is none as thats a spacer record
            if date is None:
                continue

            # Now if key is pressed then we record
            if key_action == 'press':
                self._parent.key_action(date, key_code, True)
            elif key_action == 'release':
                self._parent.key_action(date, key_code, False)

    @property
    def shutdown(self):
        """
        Thread shutdown condition

        :return: Shutdown condition
        :rtype: bool
        """
        return self._shutdown
    @shutdown.setter
    def shutdown(self, value):
        """
        Set thread shutdown condition

        :param value: Boolean, normally only True would be used
        :type value: str
        """
        self._shutdown = value

class KeyboardKeyManager(object):
    """
    Key management class.

    This class deals with anything to do with keypresses. Currently it does:
    * Receiving keypresses from the KeyWatcher
    * Logic to deal with GameMode shortcut not working when macro's not enabled
    * Logic to deal with recording on the fly macros and replaying them
    * Stores number of keypresses / key / hour, stats are used for heatmaps / time-series

    It will be used to store keypresses in a list (for at most 2 seconds) if enabled for the ripple effect, when I
    get round to making the effect.
    """
    # pylint: disable=too-many-instance-attributes
    def __init__(self, device_id, event_files, parent, use_epoll=False, testing=False):

        self._device_id = device_id
        self._logger = logging.getLogger('razer.device{0}.keymanager'.format(device_id))
        self._parent = parent
        self._parent.register_observer(self)
        self._testing = testing

        self._event_files = event_files
        self._access_lock = threading.Lock()
        self._keywatcher = KeyWatcher(device_id, event_files, self, use_epoll=use_epoll)
        self._open_event_files = self._keywatcher.open_event_files

        if len(event_files) > 0:
            self._logger.debug("Starting KeyWatcher")
            self._keywatcher.start()
        else:
            self._logger.warning("No event files for KeyWatcher")

        self._record_stats = parent.config.get('Statistics', 'key_statistics')
        self._stats = {}

        self._fn_down = False
        self._recording_macro = False
        self._macros = {}

        self._current_macro_bind_key = None
        self._current_macro_combo = []

        self._threads = set()
        self._clean_counter = 0

        self._temp_key_store_active = False
        self._temp_key_store = []
        self._temp_expire_time = datetime.timedelta(seconds=2)

        self._last_colour_choice = None

        self._event_files_locked = False

    #TODO add property for enabling key stats?

    @property
    def temp_key_store(self):
        """
        Get the temporary key store

        :return: List of keys
        :rtype: list
        """
        # Locking so it doesnt mutate whilst copying
        self._access_lock.acquire()
        now = datetime.datetime.now()

        # Remove expired keys from store
        try:
            # Get date and if its less than now its expired
            while self._temp_key_store[0][0] < now:
                self._temp_key_store.pop(0)
        except IndexError:
            pass

        # Creating a copy as then it doesnt mutate whilst iterating
        result = self._temp_key_store[:]
        self._access_lock.release()
        return result

    @property
    def temp_key_store_state(self):
        """
        Get the state of the temporary key store

        :return: Active state
        :rtype: bool
        """
        return self._temp_key_store_active

    @temp_key_store_state.setter
    def temp_key_store_state(self, value):
        """
        Set the state of the temporary key store

        :param value: Active state
        :type value: bool
        """
        self._temp_key_store_active = value

    def grab_event_files(self, grab):
        """
        Grab the event files exclusively

        :param grab: True to grab, False to release
        :type grab: bool
        """
        if not self._testing:
            for event_file in self._open_event_files:
                fcntl.ioctl(event_file.fileno(), EVIOCGRAB, int(grab))
        self._event_files_locked = grab

    def key_action(self, event_time, key_id, key_press=True):
        """
        Process a key press event

        Ok an attempt to explain the logic
        * The function sets a value _fn_down depending on the state of FN.
        * Adds keypress and release events to a macro list if recording a macro.
        * Pressing FN+F9 starts recording a macro, then selecting any key marks that as a macro key,
          then it will record keys, then pressing FN+F9 will save macro.
        * Pressing any macro key will run macro.
        * Pressing FN+F10 will toggle game mode.
        * Pressing any key will increment a statistical number in a dictionary used for generating
          heatmaps.
        :param event_time: Time event occured
        :type event_time: datetime.datetime

        :param key_id: Key Event ID
        :type key_id: int

        :param key_press: If true then its a press, else its a release
        :type key_press: bool
        """
        # Disable pylints complaining for this part, #PerformanceOverNeatness
        # pylint: disable=too-many-branches,too-many-statements
        self._access_lock.acquire()

        now = datetime.datetime.now()

        # Remove expired keys from store
        try:
            # Get date and if its less than now its expired
            while self._temp_key_store[0][0] < now:
                self._temp_key_store.pop(0)
        except IndexError:
            pass

        # Clean up any threads
        if self._clean_counter > 20 and len(self._threads) > 0:
            self._clean_counter = 0
            self.clean_macro_threads()

        try:
            # Convert event ID to key name
            key_name = EVENT_MAPPING[key_id]

            # Key release
            if not key_press:
                # Logic for treating FN as a modifier
                if key_name == 'FN':
                    self._fn_down = False

                    if self._event_files_locked:
                        self.grab_event_files(False)

                # Add key release events to the macro chain if recording
                elif self._recording_macro and not self._fn_down:
                    # Skip as dont care about releasing macro bind key
                    if self._current_macro_bind_key == key_name:
                        pass

                    # Record key release events
                    else:
                        self._current_macro_combo.append((event_time, key_name, 'UP'))

            else:
                # Key press

                # This is the key for storing stats, by generating hour timestamps it will bucket data nicely.
                storage_bucket = event_time.strftime('%Y%m%d%H')

                try:
                    # Try and increment key in bucket
                    self._stats[storage_bucket][key_name] += 1
                    # self._logger.debug("Increased key %s", key_name)
                except KeyError:
                    # Create bucket
                    self._stats[storage_bucket] = dict.fromkeys(KEY_MAPPING, 0)
                    try:
                        # Increment key
                        self._stats[storage_bucket][key_name] += 1
                        # self._logger.debug("Increased key %s", key_name)
                    except KeyError as err:
                        self._logger.exception("Got key error. Couldn't store in bucket", exc_info=err)

                if self._temp_key_store_active:
                    colour = random_colour_picker(self._last_colour_choice, COLOUR_CHOICES)
                    self._last_colour_choice = colour
                    self._temp_key_store.append((now + self._temp_expire_time, KEY_MAPPING[key_name], colour))

                # Logic for treating FN as a modifier
                if key_name == 'FN':
                    self._fn_down = True

                    # Grab the file so no FN+Keys are leaked
                    if not self._event_files_locked:
                        self.grab_event_files(True)
                # Mute logic (as macro_keys disables all FN+Keys)
                elif self._fn_down and key_name == 'F1':
                    self.play_media_key('vol_mute')
                # Volume down logic
                elif self._fn_down and key_name == 'F2':
                    self.play_media_key('vol_down')
                # Volume up logic
                elif self._fn_down and key_name == 'F3':
                    self.play_media_key('vol_up')
                # Media previous logic
                elif self._fn_down and key_name == 'F5':
                    self.play_media_key('media_prev')
                # Media play/pause logic
                elif self._fn_down and key_name == 'F6':
                    self.play_media_key('media_play')
                # Media next logic
                elif self._fn_down and key_name == 'F7':
                    self.play_media_key('media_next')
                # Macro FN+F9 logic
                elif self._fn_down and key_name == 'F9':
                    self._logger.info("Got macro combo")

                    if not self._recording_macro:
                        # Starting to record macro
                        self._recording_macro = True
                        self._current_macro_bind_key = None
                        self._current_macro_combo = []

                        self._parent.setMacroEffect(0x01)
                        self._parent.setMacroMode(True)

                    else:
                        # Finish recording macro
                        if self._current_macro_bind_key is not None:
                            if len(self._current_macro_combo) > 0:
                                self.add_kb_macro()
                            else:
                                # Clear macro
                                self.dbus_delete_macro(self._current_macro_bind_key)
                        self._recording_macro = False
                        self._parent.setMacroMode(False)
                # Sets up game mode as when enabling macro keys it stops the key working
                elif self._fn_down and key_name == 'F10':
                    self._logger.info("Got game mode combo")

                    game_mode = self._parent.getGameMode()
                    self._parent.setGameMode(not game_mode)
                # Sleep logic
                elif self._fn_down and key_name == 'PAUSE':
                    self.play_media_key('sleep')
                # Recording all keypress events
                elif self._recording_macro:
                    if self._current_macro_bind_key is None:
                        self._current_macro_bind_key = key_name
                        self._parent.setMacroEffect(0x00)
                    # Don't want no recursion, cancel macro
                    elif self._current_macro_bind_key == key_name:
                        self._logger.warning("Skipping macro assignment as would cause recursion")
                        self._recording_macro = False
                        self._parent.setMacroMode(False)
                    elif key_name not in ('M1', 'M2', 'M3', 'M4', 'M5'):
                        self._logger.warning("Macros are only for M1-M5 for now.")
                        self._recording_macro = False
                        self._parent.setMacroMode(False)
                    # Anything else just record it
                    else:
                        self._current_macro_combo.append((event_time, key_name, 'DOWN'))
                # Not recording anything so if a macro key is pressed then run
                else:
                    # If key has a macro, play it
                    if key_name in self._macros:
                        self.play_macro(key_name)

        except KeyError as err:
            self._logger.exception("Got key error. Couldn't convert event to key name", exc_info=err)

        self._access_lock.release()

    def add_kb_macro(self):
        """
        Tidy up the recorded macro and add it to the store

        Goes through the macro and generated relative delays between key events
        """
        new_macro = []

        start_time = self._current_macro_combo[0][0]
        for event_time, key, state in self._current_macro_combo:
            delay = (event_time - start_time).microseconds
            start_time = event_time
            new_macro.append(MacroKey(key, delay, state))

        self._macros[self._current_macro_bind_key] = new_macro

    def clean_macro_threads(self):
        """
        Threadless-threadpool

        Goes though the threads (macro play jobs) and removed the threads if they have finished.
        #SetMagic
        """
        self._logger.debug("Cleaning up macro threads")
        to_remove = set()

        for macro_thread in self._threads:
            macro_thread.join(timeout=0.05)
            if not macro_thread.is_alive():
                to_remove.add(macro_thread)

        self._threads -= to_remove

    def play_macro(self, macro_key):
        """
        Play macro for a given key

        Launches a thread and adds it to the pool
        :param macro_key: Macro Key
        :type macro_key: str
        """
        self._logger.info("Running Macro %s:%s", macro_key, str(self._macros[macro_key]))
        macro_thread = MacroRunner(self._device_id, macro_key, self._macros[macro_key])
        macro_thread.start()
        self._threads.add(macro_thread)

    def play_media_key(self, media_key):
        """
        Execute a media keys function

        :param media_key: Media key name
        :type media_key: str
        """
        media_key_thread = MediaKeyPress(media_key)
        media_key_thread.start()
        self._threads.add(media_key_thread)

    # Methods to be used with DBus
    def dbus_delete_macro(self, key_name):
        """
        Delete a macro from a key

        :param key_name: Key Name
        :type key_name: str
        """
        try:
            del self._macros[key_name]
        except KeyError:
            pass

    def dbus_get_macros(self):
        """
        Get macros in JSON format

        Returns a JSON blob of all active macros in the format of
        {BIND_KEY: [MACRO_DICT...]}

        MACRO_DICT is a dict representation of an action that can be performed. The dict will have a
        type key which determins what type of action it will perform.
        For example there are key press macros, URL opening macros, Script running macros etc...
        :return: JSON of macros
        :rtype: str
        """
        result_dict = {}
        for macro_key, macro_combo in self._macros.items():
            str_combo = [value.to_dict() for value in macro_combo]
            result_dict[macro_key] = str_combo

        return json.dumps(result_dict)

    def dbus_add_macro(self, macro_key, macro_json):
        """
        Add macro from JSON

        The macro_json will be a list of macro objects which is then converted into JSON
        :param macro_key: Macro bind key
        :type macro_key: str

        :param macro_json: Macro JSON
        :type macro_json: str
        """
        macro_list = [macro_dict_to_obj(macro_object_dict) for macro_object_dict in json.loads(macro_json)]
        self._macros[macro_key] = macro_list

    def close(self):
        """
        Cleanup function
        """
        if self._keywatcher.is_alive():
            self._parent.remove_observer(self)

            self._logger.debug("Stopping key manager")
            self._keywatcher.shutdown = True
            self._keywatcher.join(timeout=2)
            if self._keywatcher.is_alive():
                self._logger.error("Could not stop KeyWatcher thread")

    def __del__(self):
        self.close()

    def notify(self, msg):
        """
        Receive notificatons from the device (we only care about effects)

        :param msg: Notification
        :type msg: tuple
        """
        if not isinstance(msg, tuple):
            self._logger.warning("Got msg that was not a tuple")
        elif msg[0] == 'effect':
            # We have a message directed at us
            # MSG format
            #  0         1       2             3
            # ('effect', Device, 'effectName', 'effectparams'...)
            # Device is the device the msg originated from (could be parent device)
            if msg[2] != 'setRipple':
                # If we are not doing ripple effect then disable the storing of keys
                #self.temp_key_store_state = False
                pass

class TartarusKeyManager(KeyboardKeyManager):
<<<<<<< HEAD
    def __init__(self, device_id, event_files, parent, use_epoll=True):
        super(TartarusKeyManager, self).__init__(device_id, event_files, parent, use_epoll)
=======
    def __init__(self, device_id, event_files, parent, use_epoll=True, testing=False):
        super(TartarusKeyManager, self).__init__(device_id, event_files, parent, use_epoll, testing=testing)

        self._mode_modifier = False
        self._mode_modifier_combo = []
        self._mode_modifier_key_down = False
>>>>>>> master

    def key_action(self, event_time, key_id, key_press=True):
        """
        Process a key press event

        Ok an attempt to explain the logic
        * The function sets a value _fn_down depending on the state of FN.
        * Adds keypress and release events to a macro list if recording a macro.
        * Pressing FN+F9 starts recording a macro, then selecting any key marks that as a macro key,
          then it will record keys, then pressing FN+F9 will save macro.
        * Pressing any macro key will run macro.
        * Pressing FN+F10 will toggle game mode.
        * Pressing any key will increment a statistical number in a dictionary used for generating
          heatmaps.
        :param event_time: Time event occured
        :type event_time: datetime.datetime

        :param key_id: Key Event ID
        :type key_id: int

        :param key_press: If true then its a press, else its a release
        :type key_press: bool
        """
        # Disable pylints complaining for this part, #PerformanceOverNeatness
        # pylint: disable=too-many-branches,too-many-statements
        self._access_lock.acquire()

        if not self._event_files_locked:
            self.grab_event_files(True)


        now = datetime.datetime.now()

        # Remove expired keys from store
        try:
            # Get date and if its less than now its expired
            while self._temp_key_store[0][0] < now:
                self._temp_key_store.pop(0)
        except IndexError:
            pass

        # Clean up any threads
        if self._clean_counter > 20 and len(self._threads) > 0:
            self._clean_counter = 0
            self.clean_macro_threads()

        try:
            # Convert event ID to key name

            key_name = TARTARUS_EVENT_MAPPING[key_id]
            # Key press

            # This is the key for storing stats, by generating hour timestamps it will bucket data nicely.
            storage_bucket = event_time.strftime('%Y%m%d%H')

            try:
                # Try and increment key in bucket
                self._stats[storage_bucket][key_name] += 1
                # self._logger.debug("Increased key %s", key_name)
            except KeyError:
                # Create bucket
                self._stats[storage_bucket] = dict.fromkeys(TARTARUS_KEY_MAPPING, 0)
                try:
                    # Increment key
                    self._stats[storage_bucket][key_name] += 1
                    # self._logger.debug("Increased key %s", key_name)
                except KeyError as err:
                    self._logger.exception("Got key error. Couldn't store in bucket", exc_info=err)

            if self._temp_key_store_active:
                colour = random_colour_picker(self._last_colour_choice, COLOUR_CHOICES)
                self._last_colour_choice = colour
                self._temp_key_store.append((now + self._temp_expire_time, TARTARUS_KEY_MAPPING[key_name], colour))

<<<<<<< HEAD
            self._logger.info("Got Key: {0}".format(key_name))

        except KeyError as err:
            self._logger.error("Could not convert key id {0} to a corrosponding name".format(key_id))
            ##self._logger.exception("Got key error. Couldn't convert event to key name", exc_info=err)

        self._access_lock.release()

=======
            # if self._testing:
            if key_press:
                self._logger.debug("Got Key: {0} Down".format(key_name))
            else:
                self._logger.debug("Got Key: {0} Up".format(key_name))

            # Logic for mode switch modifier
            if self._mode_modifier:
                if key_name == 'MODE_SWITCH' and key_press:
                    # Start the macro string
                    self._mode_modifier_key_down = True
                    self._mode_modifier_combo.clear()
                    self._mode_modifier_combo.append('MODE')

                elif key_name == 'MODE_SWITCH' and not key_press:
                    # Release mode_switch
                    self._mode_modifier_key_down = False

                elif key_press and self._mode_modifier_key_down:
                    # Any keys pressed whilst mode_switch is down
                    self._mode_modifier_combo.append(key_name)

                    # Override keyname so it now equals a macro
                    key_name = '+'.join(self._mode_modifier_combo)

            self._logger.debug("Macro String: {0}".format(key_name))

            if key_name in self._macros:
                self.play_macro(key_name)

        except KeyError as err:
            self._logger.exception("Got key error. Couldn't convert event to key name", exc_info=err)

        self._access_lock.release()

    @property
    def mode_modifier(self):
        return self._mode_modifier
    @mode_modifier.setter
    def mode_modifier(self, value):
        self._mode_modifier = True if value else False


>>>>>>> master
class MediaKeyPress(threading.Thread):
    """
    Class to run xdotool to execute media/volume keypresses
    """
    def __init__(self, media_key):
        super(MediaKeyPress, self).__init__()
        if media_key == 'sleep':
            self._media_key = media_key
        else:
            self._media_key = MEDIA_KEY_MAP[media_key]

    def run(self):
        if self._media_key == 'sleep':
            subprocess.call(['dbus-send', '--system', '--print-reply', '--dest=org.freedesktop.login1',
                             '/org/freedesktop/login1', 'org.freedesktop.login1.Manager.Suspend', 'boolean:true'])
        else:
            proc = subprocess.Popen(['xdotool', 'key', self._media_key], stdout=subprocess.DEVNULL, stderr=subprocess.DEVNULL)
            proc.communicate()
















<|MERGE_RESOLUTION|>--- conflicted
+++ resolved
@@ -646,17 +646,12 @@
                 pass
 
 class TartarusKeyManager(KeyboardKeyManager):
-<<<<<<< HEAD
-    def __init__(self, device_id, event_files, parent, use_epoll=True):
-        super(TartarusKeyManager, self).__init__(device_id, event_files, parent, use_epoll)
-=======
     def __init__(self, device_id, event_files, parent, use_epoll=True, testing=False):
         super(TartarusKeyManager, self).__init__(device_id, event_files, parent, use_epoll, testing=testing)
 
         self._mode_modifier = False
         self._mode_modifier_combo = []
         self._mode_modifier_key_down = False
->>>>>>> master
 
     def key_action(self, event_time, key_id, key_press=True):
         """
@@ -731,16 +726,6 @@
                 self._last_colour_choice = colour
                 self._temp_key_store.append((now + self._temp_expire_time, TARTARUS_KEY_MAPPING[key_name], colour))
 
-<<<<<<< HEAD
-            self._logger.info("Got Key: {0}".format(key_name))
-
-        except KeyError as err:
-            self._logger.error("Could not convert key id {0} to a corrosponding name".format(key_id))
-            ##self._logger.exception("Got key error. Couldn't convert event to key name", exc_info=err)
-
-        self._access_lock.release()
-
-=======
             # if self._testing:
             if key_press:
                 self._logger.debug("Got Key: {0} Down".format(key_name))
@@ -783,8 +768,6 @@
     def mode_modifier(self, value):
         self._mode_modifier = True if value else False
 
-
->>>>>>> master
 class MediaKeyPress(threading.Thread):
     """
     Class to run xdotool to execute media/volume keypresses
